---
title: "Mutable dataset"
permalink: /docs/ug-mutable-dataset/
excerpt: "Mutable dataset guide"
last_modified_at: 2020-10-14
toc: false
classes: wide
---

This guide helps you to utilize indexes on mutable dataset.

## What does mutable mean?
Hyperspace enables users to build indexes on their data.
Since Hyperspace v0.3, we support file-level "mutable" dataset which means users can append new data files and/or
delete existing data files under the root paths of the given source data of indexes.

Previously, any change in the original dataset content required a full refresh to make the index usable again.
This could be a costly operation due to shuffling and repartitioning all records in the latest source data.

Now, we offer several options to handle above scenario more efficiently.

## Options of using index when your dataset changes

<<<<<<< HEAD
1. [Refresh Index](#refresh-index)
  - [Full Mode](#refresh-index---full-mode)
  - [Incremental Mode](#refresh-index---full-mode)
2. [Hybrid Scan](#hybrid-scan)
  - [Append-only](#append-only-dataset)
  - [Append and Delete](#append-and-delete-dataset)
=======
### Lineage
Hyperspace uses lineage for tracing index entries back to the source data files from which they were generated.
Lineage is required for removing deleted index entries during [index refresh in the incremental mode](#refresh-index---incremental-mode)
or enforcing deletes at the query time when using [Hybrid Scan](#hybrid-scan).
By default, lineage is disabled for indexes, and if required it should be enabled at the time of index creation.
Check the [configuration](https://microsoft.github.io/hyperspace/docs/ug-configuration/) page to see how you can enable lineage for an index.

Once lineage is enabled for an index, Hyperspace adds a new column to the index schema to save the source data file path for each
index entry. This means enabling lineage increases total storage size used for index files, proportional to the
number of distinct source data files the index is built on. If you know you will not delete any source data file after index
creation or you are fine recreating the index using [index refresh in the full mode](#refresh-index---full-mode)
after deleting some source data files, then you do not need to enable lineage for the index. 
>>>>>>> 306c1fb5

### Refresh Index
You can refresh an index according to its latest source data files by running the `refreshIndex` command.
Hyperspace provide several modes to refresh an index. These modes differ in terms of the way they update the index and the amount of data scans and shuffle each does.
You should pick a mode for refreshing an index according to its current size and total amount of data deleted from or appended to its source data files.
You can specify the mode as an argument when calling the `refreshIndex` command.
Currently, there are two refresh modes available for an index: `"full"` and `"incremental"`.

#### Refresh Index - Full Mode
After some changes in an index's original dataset files, using `refreshIndex` with the `"full"` mode causes
the index refresh action perform a full rebuild of the index.
This ends up creating a new version of the index and involves a full scan and shuffle of its latest source data.
As a result, the amount of time it takes to refresh an index in this mode is similar to creating a new index, with the same index configuration, on the latest source data.
The advantage of using the full mode is that once index refresh is finished successfully, new index files are organized in the most optimized way according to index's latest source data content and its bucketing configuration.

Assume you have an index with the name `empIndex`. After adding and removing some data files from the dataset `empIndex` is created on, you can refresh it in the full mode as below:

Scala:
```scala
import com.microsoft.hyperspace._

val hs = new Hyperspace(spark)
hs.refreshIndex("empIndex", "full")
``` 

Python:

```python
from hyperspace import Hyperspace

hs = Hyperspace(spark)
hs.refreshIndex("empIndex", "full")
```

#### Refresh Index - Incremental Mode
After some files are added to or deleted from the original source files, an index was built on,
using `refreshIndex` with the `"incremental"` mode causes the index refresh action recreate any existing index file,
which has some deleted records, to remove those records. Refresh also creates new index files by indexing newly added data files.
<<<<<<< HEAD
An index needs to have lineage enabled to be eligible for refresh in the incremental mode.
Check the [configuration](https://microsoft.github.io/hyperspace/docs/ug-configuration/) page to see how lineage is enabled when creating an index.
=======
An index needs to have [lineage](#lineage) enabled, at the creation time, to support deletes during refresh in the incremental mode.
>>>>>>> 306c1fb5

Once refresh is called for an index in the incremental mode, Hyperspace checks latest source data files and identifies
deleted source data files and newly added ones. It recreates those portions of index which have records from the
deleted files. Lineage is used to detect these affected index files. Subsequently, Hyperspace creates new index files on
newly added data files, according to the index's configuration. At the end of this process, index's metadata gets updated to reflect
the latest snapshot of the index. The source content of this snapshot points to the latest dataset files.     

Assume you have an index with the name `empIndex` with lineage enabled. After adding and removing some data files from the dataset `empIndex` is created on, you can refresh it in the incremental mode as below:

Scala:
```scala
import com.microsoft.hyperspace._

val hs = new Hyperspace(spark)
hs.refreshIndex("empIndex", "incremental")
``` 

Python:

```python
from hyperspace import Hyperspace

hs = Hyperspace(spark)
hs.refreshIndex("empIndex", "incremental")
```

### Hybrid Scan

Hybrid Scan utilizes existing index data along with newly appended source files and/or deleted
source files, without explicit refresh operation. For an index with appended source files,
HybridScan changes the query plan to shuffle new data on-the-fly and merge it with index records.
For an index with deleted source files, Hyperspace also modifies the plan to exclude the rows from
deleted files in the index data. This requires enabling lineage for the index at its creation time.

Currently, HybridScan is disabled by default. You can check the [configuration](https://microsoft.github.io/hyperspace/docs/ug-configuration/)
page to see how it can be enabled.

If a dataset has many deleted source files, query performance could degrade when Hybrid Scan is
enforcing deletes at the query runtime. Hyperspace provides two different configurations to tune
this behavior. 
You can use them to enable supporting deletes during Hybrid Scan (spark.hyperspace.index.hybridscan.delete.maxNumDeleted)
and determine when it should be applied, depending on the total number of deleted source files (spark.hyperspace.index.hybridscan.delete.enabled).
You can check the detail in [Append and Delete](#append-and-delete-dataset) section.

#### Append-only dataset

If your dataset is append-only dataset, you can use Hybrid Scan for appended files only.
In this case, Hyperspace will not pick an index with some deleted source file(s) for Hybrid Scan.
Hybrid Scan with only appended source files does not need the [lineage column](#lineage)
and any other pre-requisite.

###### How to enable

You can use the following configurations to enable Hybrid Scan for indexes on an append-only dataset.

Scala:
```scala
spark.conf.set("spark.hyperspace.index.hybridscan.enabled", true)
spark.conf.set("spark.hyperspace.index.hybridscan.delete.enabled", false) // false by default
```

Python:
```python
spark.conf.set("spark.hyperspace.index.hybridscan.enabled", true)
spark.conf.set("spark.hyperspace.index.hybridscan.delete.enabled", false) // false by default
```

###### Example

This is a simple example in Scala from [Quick-Start Guide](https://microsoft.github.io/hyperspace/docs/ug-quick-start-guide/).
Of course, you can try this in Python accordingly.

```scala
// Setup source data.
import org.apache.spark.sql._
import spark.implicits._

Seq((1, "name1"), (2, "name2")).toDF("id", "name").write.mode("overwrite").parquet("table")
val df = spark.read.parquet("table")

// Setup Hyperspace.
import com.microsoft.hyperspace._
val hs = new Hyperspace(spark)

// Create an index.
import com.microsoft.hyperspace.index._
hs.createIndex(df, IndexConfig("index", indexedColumns = Seq("id"), includedColumns = Seq("name")))

// Create a query and check if the index is applied or not.
val query = df.filter(df("id") === 1).select("name")
hs.explain(query, verbose = true)

// Run query with the index.
spark.enableHyperspace
query.show
```

Now, the following example shows how Hybrid Scan works with appended files.

```scala
// Append new data to source dataset.
Seq((3, "name3"), (4, "name4")).toDF("id", "name").write.mode("append").parquet("table")

// Check if the index is applied for the dataset with appended files.
val df = spark.read.parquet("table")
val query = df.filter(df("id") === 1).select("name")
hs.explain(query, verbose = true)

// Turn on Hybrid Scan and check if the index is applied.
spark.conf.set("spark.hyperspace.index.hybridscan.enabled", true)
hs.explain(query, verbose = true)

// Query execution with Hybrid Scan.
query.show
```

#### Append and Delete dataset

Now, we can consider handling deleted files. Basically, Hybrid Scan excludes indexed data from deleted source files
by scanning all index rows and verifying whether each is coming from a deleted source file or not.
In order to trace which source file each row is from, you need to enable linage column config before creating an index.
Check the [configuration](https://microsoft.github.io/hyperspace/docs/ug-configuration/) page to see how lineage is
enabled when creating an index.

Due to the way Hybrid Scan enforces deletes at the query time, supporting deletes is more expensive than appended
files. The more deleted files it has, the more overhead it will incur to filter the rows.
Therefore, you need to be aware of possible performance regression from it.

We will provide several threshold configs after some experiments and optimizations.

###### How to enable

You can use the following configurations to enable Hybrid Scan for indexes on a dataset with both append and delete files.

We currently provide one threshold config:
`spark.hyperspace.index.hybridscan.delete.maxNumDeleted`. If there are more deleted files than the config value,
we do not perform Hybrid Scan for the index.

Scala:
```scala
spark.conf.set("spark.hyperspace.index.hybridscan.enabled", true)
spark.conf.set("spark.hyperspace.index.hybridscan.delete.enabled", true)
spark.conf.set("spark.hyperspace.index.hybridscan.delete.maxNumDeleted", 30) // 30 by default
```

Python:
```python
spark.conf.set("spark.hyperspace.index.hybridscan.enabled", true)
spark.conf.set("spark.hyperspace.index.hybridscan.delete.enabled", true)
spark.conf.set("spark.hyperspace.index.hybridscan.delete.maxNumDeleted", 30) # 30 by default
```<|MERGE_RESOLUTION|>--- conflicted
+++ resolved
@@ -21,14 +21,13 @@
 
 ## Options of using index when your dataset changes
 
-<<<<<<< HEAD
 1. [Refresh Index](#refresh-index)
   - [Full Mode](#refresh-index---full-mode)
   - [Incremental Mode](#refresh-index---full-mode)
 2. [Hybrid Scan](#hybrid-scan)
   - [Append-only](#append-only-dataset)
   - [Append and Delete](#append-and-delete-dataset)
-=======
+  
 ### Lineage
 Hyperspace uses lineage for tracing index entries back to the source data files from which they were generated.
 Lineage is required for removing deleted index entries during [index refresh in the incremental mode](#refresh-index---incremental-mode)
@@ -41,7 +40,6 @@
 number of distinct source data files the index is built on. If you know you will not delete any source data file after index
 creation or you are fine recreating the index using [index refresh in the full mode](#refresh-index---full-mode)
 after deleting some source data files, then you do not need to enable lineage for the index. 
->>>>>>> 306c1fb5
 
 ### Refresh Index
 You can refresh an index according to its latest source data files by running the `refreshIndex` command.
@@ -80,12 +78,8 @@
 After some files are added to or deleted from the original source files, an index was built on,
 using `refreshIndex` with the `"incremental"` mode causes the index refresh action recreate any existing index file,
 which has some deleted records, to remove those records. Refresh also creates new index files by indexing newly added data files.
-<<<<<<< HEAD
-An index needs to have lineage enabled to be eligible for refresh in the incremental mode.
+An index needs to have [lineage](#lineage) enabled, at the creation time, to support deletes during refresh in the incremental mode.
 Check the [configuration](https://microsoft.github.io/hyperspace/docs/ug-configuration/) page to see how lineage is enabled when creating an index.
-=======
-An index needs to have [lineage](#lineage) enabled, at the creation time, to support deletes during refresh in the incremental mode.
->>>>>>> 306c1fb5
 
 Once refresh is called for an index in the incremental mode, Hyperspace checks latest source data files and identifies
 deleted source data files and newly added ones. It recreates those portions of index which have records from the
