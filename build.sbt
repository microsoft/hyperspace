/*
 * Copyright (2020) The Hyperspace Project Authors.
 *
 * Licensed under the Apache License, Version 2.0 (the "License");
 * you may not use this file except in compliance with the License.
 * You may obtain a copy of the License at
 *
 * http://www.apache.org/licenses/LICENSE-2.0
 *
 * Unless required by applicable law or agreed to in writing, software
 * distributed under the License is distributed on an "AS IS" BASIS,
 * WITHOUT WARRANTIES OR CONDITIONS OF ANY KIND, either express or implied.
 * See the License for the specific language governing permissions and
 * limitations under the License.
 */

name := "hyperspace-core"

sparkVersion := "3.0.0"

scalaVersion := "2.12.10"

libraryDependencies ++= Seq(
  "org.apache.spark" %% "spark-sql" % sparkVersion.value % "provided" withSources (),
  "org.apache.spark" %% "spark-core" % sparkVersion.value % "provided" withSources (),
  "org.apache.spark" %% "spark-catalyst" % sparkVersion.value % "provided" withSources (),
  "io.delta" %% "delta-core" % "0.6.1" % "provided" withSources (),
  "org.apache.iceberg" % "iceberg-spark-runtime" % "0.11.0" % "provided" withSources (),
  // Test dependencies
  "org.scalatest" %% "scalatest" % "3.0.5" % "test",
  "org.mockito" %% "mockito-scala" % "0.4.0" % "test",
  "org.apache.spark" %% "spark-catalyst" % sparkVersion.value % "test" classifier "tests",
  "org.apache.spark" %% "spark-core" % sparkVersion.value % "test" classifier "tests",
  "org.apache.spark" %% "spark-sql" % sparkVersion.value % "test" classifier "tests")

assemblyMergeStrategy in assembly := {
  case PathList("run-tests.py") => MergeStrategy.first
  case x => (assemblyMergeStrategy in assembly).value(x)
}

scalacOptions ++= Seq("-target:jvm-1.8")

javaOptions += "-Xmx1024m"

// The following creates target/scala-2.*/src_managed/main/sbt-buildinfo/BuildInfo.scala.
lazy val root = (project in file("."))
  .enablePlugins(BuildInfoPlugin)
  .settings(
    buildInfoKeys := Seq[BuildInfoKey](name, version, scalaVersion, sbtVersion),
    buildInfoPackage := "com.microsoft.hyperspace")

/**
 * ScalaStyle configurations
 */
scalastyleConfig := baseDirectory.value / "scalastyle-config.xml"

// Run as part of compile task.
lazy val compileScalastyle = taskKey[Unit]("compileScalastyle")
compileScalastyle := scalastyle.in(Compile).toTask("").value
(compile in Compile) := ((compile in Compile) dependsOn compileScalastyle).value

// Run as part of test task.
lazy val testScalastyle = taskKey[Unit]("testScalastyle")
testScalastyle := scalastyle.in(Test).toTask("").value
(test in Test) := ((test in Test) dependsOn testScalastyle).value

<<<<<<< HEAD
/***************************
 * Spark Packages settings *
 ***************************/

=======
/**
 * Spark Packages settings
 */
>>>>>>> 66076e0f
spName := "microsoft/hyperspace-core"

spAppendScalaVersion := true

spIncludeMaven := true

spIgnoreProvided := true

packageBin in Compile := spPackage.value

/**
 * Test configurations
 */
// Tests cannot be run in parallel since mutiple Spark contexts cannot run in the same JVM.
parallelExecution in Test := false

fork in Test := true

javaOptions in Test ++= Seq(
  "-Dspark.ui.enabled=false",
  "-Dspark.ui.showConsoleProgress=false",
  "-Dspark.databricks.delta.snapshotPartitions=2",
  "-Dspark.sql.shuffle.partitions=5",
  "-Ddelta.log.cacheSize=3",
  "-Dspark.sql.sources.parallelPartitionDiscovery.parallelism=5",
  "-Xmx1024m")

/**
 * Release configurations
 */
organization := "com.microsoft.hyperspace"
organizationName := "Microsoft"
organizationHomepage := Some(url("http://www.microsoft.com/"))

releaseCrossBuild := true

scmInfo := Some(
  ScmInfo(
    url("https://github.com/microsoft/hyperspace"),
    "scm:git@github.com:microsoft/hyperspace.git"))

developers := List(
  Developer(
    id = "rapoth",
    name = "Rahul Potharaju",
    email = "",
    url = url("https://github.com/rapoth")),
  Developer(
    id = "imback82",
    name = "Terry Kim",
    email = "",
    url = url("https://github.com/imback82")),
  Developer(
    id = "apoorvedave1",
    name = "Apoorve Dave",
    email = "",
    url = url("https://github.com/apoorvedave1")),
  Developer(
    id = "AFFogarty",
    name = "Andrew Fogarty",
    email = "",
    url = url("https://github.com/AFFogarty")),
  Developer(
    id = "laserljy",
    name = "Jiying Li",
    email = "",
    url = url("https://github.com/laserljy")),
  Developer(
    id = "sezruby",
    name = "Eunjin Song",
    email = "",
    url = url("https://github.com/sezruby")),
  Developer(
    id = "thugsatbay",
    name = "Gurleen Singh",
    email = "",
    url = url("https://github.com/thugsatbay")))

description := "Hyperspace: An Indexing Subsystem for Apache Spark"
licenses := List("Apache 2" -> new URL("http://www.apache.org/licenses/LICENSE-2.0.txt"))
homepage := Some(url("https://github.com/microsoft/hyperspace"))

// Remove all additional repository other than Maven Central from POM
pomIncludeRepository := { _ =>
  false
}
publishTo := {
  val nexus = "https://oss.sonatype.org/"
  if (isSnapshot.value) Some("snapshots" at nexus + "content/repositories/snapshots")
  else Some("releases" at nexus + "service/local/staging/deploy/maven2")
}

publishMavenStyle := true

import ReleaseTransformations._

releasePublishArtifactsAction := PgpKeys.publishSigned.value

releaseProcess := Seq[ReleaseStep](
  checkSnapshotDependencies,
  inquireVersions,
  runClean,
  runTest,
  setReleaseVersion,
  commitReleaseVersion,
  tagRelease,
  publishArtifacts,
  setNextVersion,
  commitNextVersion)<|MERGE_RESOLUTION|>--- conflicted
+++ resolved
@@ -64,16 +64,9 @@
 testScalastyle := scalastyle.in(Test).toTask("").value
 (test in Test) := ((test in Test) dependsOn testScalastyle).value
 
-<<<<<<< HEAD
-/***************************
- * Spark Packages settings *
- ***************************/
-
-=======
 /**
  * Spark Packages settings
  */
->>>>>>> 66076e0f
 spName := "microsoft/hyperspace-core"
 
 spAppendScalaVersion := true
