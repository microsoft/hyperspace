--- conflicted
+++ resolved
@@ -16,21 +16,9 @@
 
 name := "hyperspace-core"
 
-<<<<<<< HEAD
-lazy val sparkVersion = "3.0.0"
+sparkVersion := "3.0.0"
 
 scalaVersion := "2.12.10"
-=======
-sparkVersion := "2.4.2"
-
-lazy val scala212 = "2.12.8"
-lazy val scala211 = "2.11.12"
-lazy val supportedScalaVersions = List(scala212, scala211)
-
-scalaVersion := scala212
-
-crossScalaVersions := supportedScalaVersions
->>>>>>> 8329071d
 
 libraryDependencies ++= Seq(
   "org.apache.spark" %% "spark-sql" % sparkVersion.value % "provided" withSources(),
@@ -68,8 +56,8 @@
 (test in Test) := ((test in Test) dependsOn testScalastyle).value
 
 /***************************
-* Spark Packages settings *
-***************************/
+ * Spark Packages settings *
+ ***************************/
 
 spName := "microsoft/hyperspace-core"
 
