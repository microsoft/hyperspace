--- conflicted
+++ resolved
@@ -67,19 +67,10 @@
     withLogManager(indexName) { logManager =>
       val indexPath = PathResolver(spark.sessionState.conf).getIndexPath(indexName)
       val dataManager = indexDataManagerFactory.create(indexPath)
-<<<<<<< HEAD
-      if (spark.sessionState.conf
-            .getConfString(IndexConstants.REFRESH_DELETE_ENABLED, "false")
-            .toBoolean) {
-        new RefreshDeleteAction(spark, logManager, dataManager).run()
-      } else if (spark.sessionState.conf
-        .getConfString(IndexConstants.REFRESH_APPEND_ENABLED, "false")
-        .toBoolean) {
-        new RefreshIncremental(spark, logManager, dataManager).run()
-=======
       if (HyperspaceConf.refreshDeleteEnabled(spark)) {
         new RefreshDeleteAction(spark, logManager, dataManager).run()
->>>>>>> 83a9ab5f
+      } else if (HyperspaceConf.refreshAppendEnabled(spark)) {
+        new RefreshIncremental(spark, logManager, dataManager).run()
       } else {
         new RefreshAction(spark, logManager, dataManager).run()
       }
