/*
 * Copyright (2020) The Hyperspace Project Authors.
 *
 * Licensed under the Apache License, Version 2.0 (the "License");
 * you may not use this file except in compliance with the License.
 * You may obtain a copy of the License at
 *
 * http://www.apache.org/licenses/LICENSE-2.0
 *
 * Unless required by applicable law or agreed to in writing, software
 * distributed under the License is distributed on an "AS IS" BASIS,
 * WITHOUT WARRANTIES OR CONDITIONS OF ANY KIND, either express or implied.
 * See the License for the specific language governing permissions and
 * limitations under the License.
 */

package com.microsoft.hyperspace.index.sources.default

import java.util.Locale

import org.apache.commons.io.FilenameUtils
import org.apache.hadoop.conf.Configuration
import org.apache.hadoop.fs.{FileStatus, Path}
import org.apache.spark.deploy.SparkHadoopUtil
import org.apache.spark.sql.{DataFrame, SparkSession}
import org.apache.spark.sql.catalyst.util.CaseInsensitiveMap
import org.apache.spark.sql.execution.datasources._
import org.apache.spark.sql.sources.DataSourceRegister
import org.apache.spark.util.hyperspace.Utils

import com.microsoft.hyperspace.HyperspaceException
import com.microsoft.hyperspace.index.{Content, FileIdTracker, Hdfs, Relation}
import com.microsoft.hyperspace.index.IndexConstants.GLOBBING_PATTERN_KEY
import com.microsoft.hyperspace.index.sources.{FileBasedSourceProvider, SourceProvider, SourceProviderBuilder}
import com.microsoft.hyperspace.util.{CacheWithTransform, HashingUtils, HyperspaceConf, PathUtils}

/**
 * Default implementation for file-based Spark built-in sources such as parquet, csv, json, etc.
 *
 * This source can support relations that meet the following criteria:
 *   - The relation is [[HadoopFsRelation]] with [[PartitioningAwareFileIndex]] as file index.
 *   - Its file format implements [[DataSourceRegister]].
 */
class DefaultFileBasedSource(private val spark: SparkSession) extends FileBasedSourceProvider {
  private val supportedFormats: CacheWithTransform[String, Set[String]] =
    new CacheWithTransform[String, Set[String]]({ () =>
      HyperspaceConf.supportedFileFormatsForDefaultFileBasedSource(spark)
    }, { formats =>
      formats.toLowerCase(Locale.ROOT).split(",").map(_.trim).toSet
    })

  /**
   * Creates [[Relation]] for IndexLogEntry using the given [[LogicalRelation]].
   *
   * @param logicalRelation Logical relation to derive [[Relation]] from.
   * @param fileIdTracker [[FileIdTracker]] to use when populating the data of [[Relation]].
   * @return [[Relation]] object if the given 'logicalRelation' can be processed by this provider.
   *         Otherwise, None.
   */
  override def createRelation(
      logicalRelation: LogicalRelation,
      fileIdTracker: FileIdTracker): Option[Relation] = {
    logicalRelation.relation match {
      case HadoopFsRelation(
          location: PartitioningAwareFileIndex,
          _,
          dataSchema,
          _,
          fileFormat,
          options) if isSupportedFileFormat(fileFormat) =>
        val files = filesFromIndex(location)
        // Note that source files are currently fingerprinted when the optimized plan is
        // fingerprinted by LogicalPlanFingerprint.
        val sourceDataProperties =
          Hdfs.Properties(Content.fromLeafFiles(files, fileIdTracker).get)
        val fileFormatName = fileFormat.asInstanceOf[DataSourceRegister].shortName

<<<<<<< HEAD
        // Store basePath of hive-partitioned data sources, if applicable.
        val basePath = options.get("basePath") match {
          case None => PathUtils.extractBasePath(location.partitionSpec())
          case p => p
        }

        // "path" key in options can incur multiple data read unexpectedly.
        // Since "options" is case-insensitive map, it will change any previous entries of
        // "basePath" to lowercase "basepath", making it unusable.
        // Remove lowercase "basepath" and add proper cased "basePath".
        val opts = basePath match {
          case Some(path) => Map("basePath" -> path) ++ options - "path" - "basepath"
          case _ => options - "path" - "basepath"
        }
=======
        // Use case-sensitive map if the provided options are case insensitive. Case-insensitive
        // map converts all key-value pairs to lowercase before storing them in the metadata,
        // making them unusable for future use. An example is "basePath" option.
        val caseSensitiveOptions = options match {
          case map: CaseInsensitiveMap[String] => map.originalMap
          case map => map
        }

        // Get basePath of hive-partitioned data sources, if applicable.
        val basePathOpt = partitionBasePath(location).flatten.map("basePath" -> _)

        // "path" key in options can incur multiple data read unexpectedly.
        val opts = caseSensitiveOptions - "path" ++ basePathOpt
>>>>>>> 117a0706

        val rootPaths = opts.get(GLOBBING_PATTERN_KEY) match {
          case Some(pattern) =>
            // Validate if globbing pattern matches actual source paths.
            // This logic is picked from the globbing logic at:
            // https://github.com/apache/spark/blob/v2.4.4/sql/core/src/main/scala/org/apache/
            // spark/sql/execution/datasources/DataSource.scala#L540
            val fs = filesFromIndex(location).head.getPath.getFileSystem(new Configuration)
            val globPaths = pattern
              .split(",")
              .map(_.trim)
              .map { path =>
                val hdfsPath = new Path(path)
                val qualified = hdfsPath.makeQualified(fs.getUri, fs.getWorkingDirectory)
                qualified.toString -> SparkHadoopUtil.get.globPathIfNecessary(fs, qualified)
              }
              .toMap

            val globPathValues = globPaths.values.flatten.toSet

            // Root paths could be directories or leaf files. Make sure that all root paths either
            // match the glob paths, in case of directories, or belong to glob paths, in case of
            // files.
            if (!location.rootPaths.forall(p =>
                  globPathValues.exists(g =>
                    FilenameUtils.equalsNormalized(p.toString, g.toString) ||
                      FilenameUtils.directoryContains(g.toString, p.toString)))) {
              throw HyperspaceException(
                "Some glob patterns do not match with available root " +
                  s"paths of the source data. Please check if $pattern matches all of " +
                  s"${location.rootPaths.mkString(",")}.")
            }
            globPaths.keySet.toSeq

          case _ => location.rootPaths.map(_.toString)
        }

        Some(
          Relation(rootPaths, Hdfs(sourceDataProperties), dataSchema.json, fileFormatName, opts))
      case _ => None
    }
  }

  /**
   * Returns true if the given [[FileFormat]] is supported, false otherwise.
   *
   * @param format [[FileFormat]] object.
   * @return true if the given [[FileFormat]] is supported, false otherwise.
   */
  private def isSupportedFileFormat(format: FileFormat): Boolean = {
    format match {
      case d: DataSourceRegister if isSupportedFileFormatName(d.shortName) => true
      case _ => false
    }
  }

  /**
   * Returns true if the given format name is supported, false otherwise.
   *
   * @param name File format name (e.g, parquet, csv, json, etc.).
   * @return true if the given format name is supported, false otherwise.
   */
  private def isSupportedFileFormatName(name: String): Boolean = {
    supportedFormats.load().contains(name.toLowerCase(Locale.ROOT))
  }

  /**
   * Given a [[Relation]], returns a new [[Relation]] that will have the latest source.
   *
   * @param relation [[Relation]] object to reconstruct [[DataFrame]] with.
   * @return [[Relation]] object if the given 'relation' can be processed by this provider.
   *         Otherwise, None.
   */
  override def refreshRelation(relation: Relation): Option[Relation] = {
    if (isSupportedFileFormatName(relation.fileFormat)) {
      // No change is needed because rootPaths will be pointing to the latest source files.
      Some(relation)
    } else {
      None
    }
  }

  /**
   * Computes the signature using the given [[LogicalRelation]]. This computes a signature of
   * using all the files found in [[PartitioningAwareFileIndex]].
   *
   * @param logicalRelation Logical relation to compute signature from.
   * @return Signature computed if the given 'logicalRelation' can be processed by this provider.
   *         Otherwise, None.
   */
  override def signature(logicalRelation: LogicalRelation): Option[String] = {
    logicalRelation.relation match {
      case HadoopFsRelation(location: PartitioningAwareFileIndex, _, _, _, format, _)
          if isSupportedFileFormat(format) =>
        val result = filesFromIndex(location).sortBy(_.getPath.toString).foldLeft("") {
          (acc: String, f: FileStatus) =>
            HashingUtils.md5Hex(acc + fingerprint(f))
        }
        Some(result)
      case _ => None
    }
  }

  /**
   * Fingerprints a file.
   *
   * @param fileStatus File status.
   * @return The fingerprint of a file.
   */
  private def fingerprint(fileStatus: FileStatus): String = {
    fileStatus.getLen.toString + fileStatus.getModificationTime.toString +
      fileStatus.getPath.toString
  }

  /**
   * Retrieves all input files from the given [[LogicalRelation]].
   *
   * @param logicalRelation Logical relation to retrieve input files from.
   * @return List of [[FileStatus]] for the given relation.
   */
  override def allFiles(logicalRelation: LogicalRelation): Option[Seq[FileStatus]] = {
    logicalRelation.relation match {
      case HadoopFsRelation(location: PartitioningAwareFileIndex, _, _, _, _, _) =>
        Some(filesFromIndex(location))
      case _ => None
    }
  }

  /**
   * Constructs the basePath for the given [[FileIndex]].
   *
   * @param location Partitioned data location.
   * @return Optional basePath to read the given partitioned location as explained below:
   *         Some(Some(path)) => The given location is supported and partition is specified.
   *         Some(None) => The given location is supported but partition is not specified.
   *         None => The given location is not supported.
   */
  override def partitionBasePath(location: FileIndex): Option[Option[String]] = {
    location match {
      case p: PartitioningAwareFileIndex if p.partitionSpec.partitions.nonEmpty =>
        // For example, we could have the following in PartitionSpec:
        //   - partition columns = "col1", "col2"
        //   - partitions: "/path/col1=1/col2=1", "/path/col1=1/col2=2", etc.
        // , and going up the same number of directory levels as the number of partition columns
        // will compute the base path. Note that PartitionSpec.partitions will always contain
        // all the partitions in the path, so "partitions.head" is taken as an initial value.
        val basePath = p.partitionSpec.partitionColumns
          .foldLeft(p.partitionSpec.partitions.head.path)((path, _) => path.getParent)
        Some(Some(basePath.toString))
      case _: PartitioningAwareFileIndex => Some(None)
      case _ => None
    }
  }

  /**
   * Returns list of pairs of (file path, file id) to build lineage column.
   *
   * File paths should be the same format as "input_file_name()" of the given relation type.
   * For [[DefaultFileBasedSource]], each file path should be in this format:
   *   `file:///path/to/file`
   *
   * @param logicalRelation Logical relation to check the relation type.
   * @param fileIdTracker [[FileIdTracker]] to create the list of (file path, file id).
   * @return List of pairs of (file path, file id).
   */
  override def lineagePairs(
      logicalRelation: LogicalRelation,
      fileIdTracker: FileIdTracker): Option[Seq[(String, Long)]] = {
    logicalRelation.relation match {
      case HadoopFsRelation(_: PartitioningAwareFileIndex, _, _, _, format, _)
          if isSupportedFileFormat(format) =>
        Some(fileIdTracker.getFileToIdMap.toSeq.map { kv =>
          (kv._1._1.replace("file:/", "file:///"), kv._2)
        })
      case _ =>
        None
    }
  }

  /**
   * Returns whether the given relation has parquet source files or not.
   *
   * @param logicalRelation Logical Relation to check the source file format.
   * @return True if source files in the given relation are parquet.
   */
  override def hasParquetAsSourceFormat(logicalRelation: LogicalRelation): Option[Boolean] = {
    logicalRelation.relation match {
      case HadoopFsRelation(_: PartitioningAwareFileIndex, _, _, _, format, _)
          if isSupportedFileFormat(format) =>
        val fileFormatName = format.asInstanceOf[DataSourceRegister].shortName
        Some(fileFormatName.equals("parquet"))
      case _ =>
        None
    }
  }

  private def filesFromIndex(index: PartitioningAwareFileIndex): Seq[FileStatus] =
    try {
      // Keep the `asInstanceOf` to force casting or fallback because Databrick's
      // `InMemoryFileIndex` implementation returns `SerializableFileStatus` instead of the
      // standard API's `FileStatus`.
      index.allFiles.map(_.asInstanceOf[FileStatus])
    } catch {
      case e: ClassCastException if e.getMessage.contains("SerializableFileStatus") =>
        val dbClassName = "org.apache.spark.sql.execution.datasources.SerializableFileStatus"
        val clazz = Utils.classForName(dbClassName)
        val lengthMethod = clazz.getMethod("length")
        val isDirMethod = clazz.getMethod("isDir")
        val modificationTimeMethod = clazz.getMethod("modificationTime")
        val pathMethod = clazz.getMethod("path")
        index.allFiles.asInstanceOf[Seq[_]].map { f =>
          new FileStatus(
            lengthMethod.invoke(f).asInstanceOf[Long],
            isDirMethod.invoke(f).asInstanceOf[Boolean],
            0,
            0,
            modificationTimeMethod.invoke(f).asInstanceOf[Long],
            new Path(pathMethod.invoke(f).asInstanceOf[String]))
        }
    }
}

/**
 * Builder for building [[DefaultFileBasedSource]].
 */
class DefaultFileBasedSourceBuilder extends SourceProviderBuilder {
  override def build(spark: SparkSession): SourceProvider = new DefaultFileBasedSource(spark)
}<|MERGE_RESOLUTION|>--- conflicted
+++ resolved
@@ -32,7 +32,7 @@
 import com.microsoft.hyperspace.index.{Content, FileIdTracker, Hdfs, Relation}
 import com.microsoft.hyperspace.index.IndexConstants.GLOBBING_PATTERN_KEY
 import com.microsoft.hyperspace.index.sources.{FileBasedSourceProvider, SourceProvider, SourceProviderBuilder}
-import com.microsoft.hyperspace.util.{CacheWithTransform, HashingUtils, HyperspaceConf, PathUtils}
+import com.microsoft.hyperspace.util.{CacheWithTransform, HashingUtils, HyperspaceConf}
 
 /**
  * Default implementation for file-based Spark built-in sources such as parquet, csv, json, etc.
@@ -75,22 +75,6 @@
           Hdfs.Properties(Content.fromLeafFiles(files, fileIdTracker).get)
         val fileFormatName = fileFormat.asInstanceOf[DataSourceRegister].shortName
 
-<<<<<<< HEAD
-        // Store basePath of hive-partitioned data sources, if applicable.
-        val basePath = options.get("basePath") match {
-          case None => PathUtils.extractBasePath(location.partitionSpec())
-          case p => p
-        }
-
-        // "path" key in options can incur multiple data read unexpectedly.
-        // Since "options" is case-insensitive map, it will change any previous entries of
-        // "basePath" to lowercase "basepath", making it unusable.
-        // Remove lowercase "basepath" and add proper cased "basePath".
-        val opts = basePath match {
-          case Some(path) => Map("basePath" -> path) ++ options - "path" - "basepath"
-          case _ => options - "path" - "basepath"
-        }
-=======
         // Use case-sensitive map if the provided options are case insensitive. Case-insensitive
         // map converts all key-value pairs to lowercase before storing them in the metadata,
         // making them unusable for future use. An example is "basePath" option.
@@ -104,7 +88,6 @@
 
         // "path" key in options can incur multiple data read unexpectedly.
         val opts = caseSensitiveOptions - "path" ++ basePathOpt
->>>>>>> 117a0706
 
         val rootPaths = opts.get(GLOBBING_PATTERN_KEY) match {
           case Some(pattern) =>
@@ -306,7 +289,7 @@
       // Keep the `asInstanceOf` to force casting or fallback because Databrick's
       // `InMemoryFileIndex` implementation returns `SerializableFileStatus` instead of the
       // standard API's `FileStatus`.
-      index.allFiles.map(_.asInstanceOf[FileStatus])
+      index.allFiles
     } catch {
       case e: ClassCastException if e.getMessage.contains("SerializableFileStatus") =>
         val dbClassName = "org.apache.spark.sql.execution.datasources.SerializableFileStatus"
