--- conflicted
+++ resolved
@@ -72,7 +72,6 @@
           Hdfs.Properties(Content.fromLeafFiles(files, fileIdTracker).get)
         val fileFormatName = fileFormat.asInstanceOf[DataSourceRegister].shortName
 
-<<<<<<< HEAD
         // Store basePath of hive-partitioned data sources, if applicable.
         val basePath = options.get("basePath") match {
           case None => PathUtils.extractBasePath(location.partitionSpec())
@@ -86,9 +85,7 @@
         val opts = basePath match {
           case Some(path) => Map("basePath" -> path) ++ options - "path" - "basepath"
           case _ => options - "path" - "basepath"
-=======
-        // "path" key in options can incur multiple data read unexpectedly.
-        val opts = options - "path"
+        }
 
         val rootPaths = opts.get(GLOBBING_PATTERN_KEY) match {
           case Some(pattern) =>
@@ -117,7 +114,6 @@
             globPaths.keySet.toSeq
 
           case _ => location.rootPaths.map(_.toString)
->>>>>>> 82e02cff
         }
 
         Some(
