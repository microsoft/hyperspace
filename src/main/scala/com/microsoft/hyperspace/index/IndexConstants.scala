/*
 * Copyright (2020) The Hyperspace Project Authors.
 *
 * Licensed under the Apache License, Version 2.0 (the "License");
 * you may not use this file except in compliance with the License.
 * You may obtain a copy of the License at
 *
 * http://www.apache.org/licenses/LICENSE-2.0
 *
 * Unless required by applicable law or agreed to in writing, software
 * distributed under the License is distributed on an "AS IS" BASIS,
 * WITHOUT WARRANTIES OR CONDITIONS OF ANY KIND, either express or implied.
 * See the License for the specific language governing permissions and
 * limitations under the License.
 */

package com.microsoft.hyperspace.index

import org.apache.spark.sql.internal.SQLConf

object IndexConstants {
  val INDEXES_DIR = "indexes"

  // Constants related to Spark configuration.
  val INDEX_SYSTEM_PATH = "spark.hyperspace.system.path"
  val INDEX_CREATION_PATH = "spark.hyperspace.index.creation.path"
  val INDEX_SEARCH_PATHS = "spark.hyperspace.index.search.paths"
  val INDEX_NUM_BUCKETS = "spark.hyperspace.index.num.buckets"

  // This config enables Hybrid scan on mutable dataset at query time.
  // Currently, this config allows to perform Hybrid scan on append-only dataset.
  // For delete dataset, "spark.hyperspace.index.hybridscan.delete.enabled" is
  // also needed to be set.
  val INDEX_HYBRID_SCAN_ENABLED = "spark.hyperspace.index.hybridscan.enabled"
  val INDEX_HYBRID_SCAN_ENABLED_DEFAULT = "false"

  // This is a temporary config to support Hybrid scan on both append & delete dataset.
<<<<<<< HEAD
  // The config does not work without the Hybrid scan config -
=======
  // The config does not work without the Hybrid scan config
>>>>>>> e3fcc55f
  // "spark.hyperspace.index.hybridscan.enabled"
  // and will be removed after performance validation and optimization.
  // See https://github.com/microsoft/hyperspace/issues/184
  val INDEX_HYBRID_SCAN_DELETE_ENABLED = "spark.hyperspace.index.hybridscan.delete.enabled"
  val INDEX_HYBRID_SCAN_DELETE_ENABLED_DEFAULT = "false"

<<<<<<< HEAD
  // While the performance validation of Hybrid scan for delete files described above,
  // we limit the number of deleted files to avoid regression from Hybrid scan.
=======
  // With the current performance limitation of Hybrid scan for delete files, we limit
  // the number of deleted files to avoid regression from Hybrid scan.
>>>>>>> e3fcc55f
  // If the number of deleted files is larger than this config, the index is disabled and
  // cannot be a candidate for Hybrid Scan.
  val INDEX_HYBRID_SCAN_DELETE_MAX_NUM_FILES =
    "spark.hyperspace.index.hybridscan.delete.maxNumDeletedFiles"
<<<<<<< HEAD
  val INDEX_HYBRID_SCAN_DELETE_MAX_NUM_FILES_DEFAULT = "30"
=======
  val INDEX_HYBRID_SCAN_DELETE_MAX_NUM_FILES_DEFAULT = "10"
>>>>>>> e3fcc55f

  // Identifier injected to HadoopFsRelation as an option if an index is applied.
  // Currently, the identifier is added to options field of HadoopFsRelation.
  // In Spark 3.0, we could utilize TreeNodeTag to mark the identifier for each plan.
  // See https://github.com/microsoft/hyperspace/issues/185
  val INDEX_RELATION_IDENTIFIER: (String, String) = "indexRelation" -> "true"

  // Default number of buckets is set the default value of "spark.sql.shuffle.partitions".
  val INDEX_NUM_BUCKETS_DEFAULT: Int = SQLConf.SHUFFLE_PARTITIONS.defaultValue.get

  val INDEX_CACHE_EXPIRY_DURATION_SECONDS =
    "spark.hyperspace.index.cache.expiryDurationInSeconds"
  val INDEX_CACHE_EXPIRY_DURATION_SECONDS_DEFAULT = "300"

  // Operation Log constants
  val HYPERSPACE_LOG = "_hyperspace_log"
  val INDEX_VERSION_DIRECTORY_PREFIX = "v__"

  // Constants for display mode of explain API.
  val DISPLAY_MODE = "spark.hyperspace.explain.displayMode"
  val HIGHLIGHT_BEGIN_TAG = "spark.hyperspace.explain.displayMode.highlight.beginTag"
  val HIGHLIGHT_END_TAG = "spark.hyperspace.explain.displayMode.highlight.endTag"
  object DisplayMode {
    val CONSOLE = "console"
    val PLAIN_TEXT = "plaintext"
    val HTML = "html"
  }

  private[hyperspace] val DATA_FILE_NAME_COLUMN = "_data_file_name"
  val INDEX_LINEAGE_ENABLED = "spark.hyperspace.index.lineage.enabled"
  val INDEX_LINEAGE_ENABLED_DEFAULT = "false"

  val REFRESH_MODE_INCREMENTAL = "incremental"
  val REFRESH_MODE_FULL = "full"

  /**
   * Optimize threshold. It is a threshold of size of index files in bytes. Files with size
   * below this threshold are eligible for index optimization.
   */
  val OPTIMIZE_FILE_SIZE_THRESHOLD = "spark.hyperspace.index.optimize.fileSizeThreshold"
  val OPTIMIZE_FILE_SIZE_THRESHOLD_DEFAULT = 256 * 1024 * 1024L // 256MB
  val OPTIMIZE_MODE_QUICK = "quick"
  val OPTIMIZE_MODE_FULL = "full"
  val OPTIMIZE_MODES = Seq(OPTIMIZE_MODE_QUICK, OPTIMIZE_MODE_FULL)
<<<<<<< HEAD

  // Config to enable JoinIndexRuleV2, which is turned off by default.
  val JOIN_V2_RULE_ENABLED = "spark.hyperspace.rule.joinV2.enabled"
  val JOIN_V2_RULE_ENABLED_DEFAULT = "false"
=======
>>>>>>> e3fcc55f
}<|MERGE_RESOLUTION|>--- conflicted
+++ resolved
@@ -35,33 +35,20 @@
   val INDEX_HYBRID_SCAN_ENABLED_DEFAULT = "false"
 
   // This is a temporary config to support Hybrid scan on both append & delete dataset.
-<<<<<<< HEAD
-  // The config does not work without the Hybrid scan config -
-=======
   // The config does not work without the Hybrid scan config
->>>>>>> e3fcc55f
   // "spark.hyperspace.index.hybridscan.enabled"
   // and will be removed after performance validation and optimization.
   // See https://github.com/microsoft/hyperspace/issues/184
   val INDEX_HYBRID_SCAN_DELETE_ENABLED = "spark.hyperspace.index.hybridscan.delete.enabled"
   val INDEX_HYBRID_SCAN_DELETE_ENABLED_DEFAULT = "false"
 
-<<<<<<< HEAD
-  // While the performance validation of Hybrid scan for delete files described above,
-  // we limit the number of deleted files to avoid regression from Hybrid scan.
-=======
   // With the current performance limitation of Hybrid scan for delete files, we limit
   // the number of deleted files to avoid regression from Hybrid scan.
->>>>>>> e3fcc55f
   // If the number of deleted files is larger than this config, the index is disabled and
   // cannot be a candidate for Hybrid Scan.
   val INDEX_HYBRID_SCAN_DELETE_MAX_NUM_FILES =
     "spark.hyperspace.index.hybridscan.delete.maxNumDeletedFiles"
-<<<<<<< HEAD
-  val INDEX_HYBRID_SCAN_DELETE_MAX_NUM_FILES_DEFAULT = "30"
-=======
   val INDEX_HYBRID_SCAN_DELETE_MAX_NUM_FILES_DEFAULT = "10"
->>>>>>> e3fcc55f
 
   // Identifier injected to HadoopFsRelation as an option if an index is applied.
   // Currently, the identifier is added to options field of HadoopFsRelation.
@@ -106,11 +93,8 @@
   val OPTIMIZE_MODE_QUICK = "quick"
   val OPTIMIZE_MODE_FULL = "full"
   val OPTIMIZE_MODES = Seq(OPTIMIZE_MODE_QUICK, OPTIMIZE_MODE_FULL)
-<<<<<<< HEAD
 
   // Config to enable JoinIndexRuleV2, which is turned off by default.
   val JOIN_V2_RULE_ENABLED = "spark.hyperspace.rule.joinV2.enabled"
   val JOIN_V2_RULE_ENABLED_DEFAULT = "false"
-=======
->>>>>>> e3fcc55f
 }