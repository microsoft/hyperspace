--- conflicted
+++ resolved
@@ -59,11 +59,8 @@
   val REFRESH_DELETE_ENABLED_DEFAULT = "false"
 
   val REFRESH_APPEND_ENABLED = "spark.hyperspace.index.refresh.append.enabled"
-<<<<<<< HEAD
+  val REFRESH_APPEND_ENABLED_DEFAULT = "false"
 
   val OPTIMIZE_THRESHOLD = "spark.hyperspace.index.optimize.threshold"
   val OPTIMIZE_THRESHOLD_SIZE = 100 * 1024 * 1024L // 100MB
-=======
-  val REFRESH_APPEND_ENABLED_DEFAULT = "false"
->>>>>>> 4d73c9af
 }