/*
 * Copyright (2020) The Hyperspace Project Authors.
 *
 * Licensed under the Apache License, Version 2.0 (the "License");
 * you may not use this file except in compliance with the License.
 * You may obtain a copy of the License at
 *
 * http://www.apache.org/licenses/LICENSE-2.0
 *
 * Unless required by applicable law or agreed to in writing, software
 * distributed under the License is distributed on an "AS IS" BASIS,
 * WITHOUT WARRANTIES OR CONDITIONS OF ANY KIND, either express or implied.
 * See the License for the specific language governing permissions and
 * limitations under the License.
 */

package com.microsoft.hyperspace.index

import org.apache.spark.sql.internal.SQLConf

object IndexConstants {
  val INDEXES_DIR = "indexes"

  // Constants related to Spark configuration.
  val INDEX_SYSTEM_PATH = "spark.hyperspace.system.path"
  val INDEX_CREATION_PATH = "spark.hyperspace.index.creation.path"
  val INDEX_SEARCH_PATHS = "spark.hyperspace.index.search.paths"
  val INDEX_NUM_BUCKETS = "spark.hyperspace.index.num.buckets"

  // This config enables Hybrid scan on mutable dataset at query time.
  // Currently, this config allows to perform Hybrid scan on append-only dataset.
  // For delete dataset, "spark.hyperspace.index.hybridscan.delete.enabled" is
  // also needed to be set.
  val INDEX_HYBRID_SCAN_ENABLED = "spark.hyperspace.index.hybridscan.enabled"
  val INDEX_HYBRID_SCAN_ENABLED_DEFAULT = "false"

<<<<<<< HEAD
  // This is a temporary config to support Hybrid scan on both append & delete dataset.
  // The config does not work without the Hybrid scan config
  // "spark.hyperspace.index.hybridscan.enabled"
  // and will be removed after performance validation and optimization.
  // See https://github.com/microsoft/hyperspace/issues/184
  val INDEX_HYBRID_SCAN_DELETE_ENABLED = "spark.hyperspace.index.hybridscan.delete.enabled"
  val INDEX_HYBRID_SCAN_DELETE_ENABLED_DEFAULT = "false"
=======
  // Identifier injected to HadoopFsRelation as an option if an index is applied.
  // Currently, the identifier is added to options field of HadoopFsRelation.
  // In Spark 3.0, we could utilize TreeNodeTag to mark the identifier for each plan.
  // See https://github.com/microsoft/hyperspace/issues/185
  val INDEX_RELATION_IDENTIFIER: (String, String) = ("indexRelation" -> "true")
>>>>>>> 4430c242

  // Default number of buckets is set the default value of "spark.sql.shuffle.partitions".
  val INDEX_NUM_BUCKETS_DEFAULT: Int = SQLConf.SHUFFLE_PARTITIONS.defaultValue.get

  val INDEX_CACHE_EXPIRY_DURATION_SECONDS =
    "spark.hyperspace.index.cache.expiryDurationInSeconds"
  val INDEX_CACHE_EXPIRY_DURATION_SECONDS_DEFAULT = "300"

  // Operation Log constants
  val HYPERSPACE_LOG = "_hyperspace_log"
  val INDEX_VERSION_DIRECTORY_PREFIX = "v__"

  // Constants for display mode of explain API.
  val DISPLAY_MODE = "spark.hyperspace.explain.displayMode"
  val HIGHLIGHT_BEGIN_TAG = "spark.hyperspace.explain.displayMode.highlight.beginTag"
  val HIGHLIGHT_END_TAG = "spark.hyperspace.explain.displayMode.highlight.endTag"
  object DisplayMode {
    val CONSOLE = "console"
    val PLAIN_TEXT = "plaintext"
    val HTML = "html"
  }

  private[hyperspace] val DATA_FILE_NAME_COLUMN = "_data_file_name"
  val INDEX_LINEAGE_ENABLED = "spark.hyperspace.index.lineage.enabled"
  val INDEX_LINEAGE_ENABLED_DEFAULT = "false"

  val REFRESH_DELETE_ENABLED = "spark.hyperspace.index.refresh.delete.enabled"
  val REFRESH_DELETE_ENABLED_DEFAULT = "false"

  /**
   * This flag enables refreshing index if additional data files are appended to the source. When
   * set to false, the refresh call will not run RefreshAppendAction. It will instead go for full
   * refresh.
   * This flag is temporary, and will be removed when both Append and Delete actions are merged
   * for refreshing indexes.
   */
  val REFRESH_APPEND_ENABLED = "spark.hyperspace.index.refresh.append.enabled"
  val REFRESH_APPEND_ENABLED_DEFAULT = "false"
}<|MERGE_RESOLUTION|>--- conflicted
+++ resolved
@@ -34,7 +34,6 @@
   val INDEX_HYBRID_SCAN_ENABLED = "spark.hyperspace.index.hybridscan.enabled"
   val INDEX_HYBRID_SCAN_ENABLED_DEFAULT = "false"
 
-<<<<<<< HEAD
   // This is a temporary config to support Hybrid scan on both append & delete dataset.
   // The config does not work without the Hybrid scan config
   // "spark.hyperspace.index.hybridscan.enabled"
@@ -42,13 +41,12 @@
   // See https://github.com/microsoft/hyperspace/issues/184
   val INDEX_HYBRID_SCAN_DELETE_ENABLED = "spark.hyperspace.index.hybridscan.delete.enabled"
   val INDEX_HYBRID_SCAN_DELETE_ENABLED_DEFAULT = "false"
-=======
+
   // Identifier injected to HadoopFsRelation as an option if an index is applied.
   // Currently, the identifier is added to options field of HadoopFsRelation.
   // In Spark 3.0, we could utilize TreeNodeTag to mark the identifier for each plan.
   // See https://github.com/microsoft/hyperspace/issues/185
   val INDEX_RELATION_IDENTIFIER: (String, String) = ("indexRelation" -> "true")
->>>>>>> 4430c242
 
   // Default number of buckets is set the default value of "spark.sql.shuffle.partitions".
   val INDEX_NUM_BUCKETS_DEFAULT: Int = SQLConf.SHUFFLE_PARTITIONS.defaultValue.get
