--- conflicted
+++ resolved
@@ -167,29 +167,22 @@
     // Check pre-requisite.
     assert(getLogicalRelation(plan).isDefined)
 
-<<<<<<< HEAD
-    val transformed =
-      if (HyperspaceConf.hybridScanEnabled(spark) || index.hasSourceUpdate) {
-        // In case the index has appended files and/or deleted files which are updated by quick
-        // refresh mode, we should handle them in query time by using Hybrid Scan.
-        // Because quick refresh doesn't update index data, but just metadata in IndexLogEntry.
-        transformPlanToUseHybridScan(spark, index, plan, useBucketSpec)
-      } else {
-        transformPlanToUseIndexOnlyScan(spark, index, plan, useBucketSpec)
-      }
-=======
     // If there is no change in source data files, the index can be applied by
     // transformPlanToUseIndexOnlyScan regardless of Hybrid Scan config.
     // This tag should always exist if Hybrid Scan is enabled.
-    lazy val hybridScanRequired =
+    val hybridScanRequired = HyperspaceConf.hybridScanEnabled(spark) &&
       index.getTagValue(getLogicalRelation(plan).get, IndexLogEntryTags.HYBRIDSCAN_REQUIRED).get
 
-    val transformed = if (HyperspaceConf.hybridScanEnabled(spark) && hybridScanRequired) {
+    // In case the index has appended files and/or deleted files which are updated by quick
+    // refresh mode, we should handle them in query time by using Hybrid Scan.
+    // Because quick refresh doesn't update index data, but just metadata in IndexLogEntry.
+    lazy val quickRefreshedIndex = index.hasSourceUpdate
+
+    val transformed = if (hybridScanRequired || quickRefreshedIndex) {
       transformPlanToUseHybridScan(spark, index, plan, useBucketSpec)
     } else {
       transformPlanToUseIndexOnlyScan(spark, index, plan, useBucketSpec)
     }
->>>>>>> 199fa9a0
     assert(!transformed.equals(plan))
     transformed
   }
@@ -282,7 +275,6 @@
             baseOutput,
             _,
             _) =>
-<<<<<<< HEAD
         val (filesDeleted, filesAppended) =
           if (!HyperspaceConf.hybridScanEnabled(spark) && index.hasSourceUpdate) {
             // This index is refreshed as quick mode and validated with the latest signature.
@@ -290,8 +282,8 @@
             (index.deletedFiles, index.appendedFiles.map(f => new Path(f.name)).toSeq)
           } else {
             val curFiles = location.allFiles
-              .map(f => FileInfo(f.getPath.toString, f.getLen, f.getModificationTime))
-            if (HyperspaceConf.hybridScanDeleteEnabled(spark) && index.hasLineageColumn(spark)) {
+              .map(f => FileInfo(f, index.fileIdTracker.addFile(f)))
+            if (HyperspaceConf.hybridScanDeleteEnabled(spark) && index.hasLineageColumn) {
               val (exist, nonExist) = curFiles.partition(index.sourceFileInfoSet.contains)
               val filesAppended = nonExist.map(f => new Path(f.name))
               if (exist.length < index.sourceFileInfoSet.size) {
@@ -299,17 +291,6 @@
               } else {
                 (Nil, filesAppended)
               }
-=======
-        val curFiles = location.allFiles
-          .map(f => FileInfo(f, index.fileIdTracker.addFile(f)))
-
-        val (filesDeleted, filesAppended) =
-          if (HyperspaceConf.hybridScanDeleteEnabled(spark) && index.hasLineageColumn) {
-            val (exist, nonExist) = curFiles.partition(index.sourceFileInfoSet.contains)
-            val filesAppended = nonExist.map(f => new Path(f.name))
-            if (exist.length < index.sourceFileInfoSet.size) {
-              (index.sourceFileInfoSet -- exist, filesAppended)
->>>>>>> 199fa9a0
             } else {
               // Append-only implementation of getting appended files for efficiency.
               // It is guaranteed that there is no deleted files via the condition
