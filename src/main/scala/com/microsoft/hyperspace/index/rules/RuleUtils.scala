/*
 * Copyright (2020) The Hyperspace Project Authors.
 *
 * Licensed under the Apache License, Version 2.0 (the "License");
 * you may not use this file except in compliance with the License.
 * You may obtain a copy of the License at
 *
 * http://www.apache.org/licenses/LICENSE-2.0
 *
 * Unless required by applicable law or agreed to in writing, software
 * distributed under the License is distributed on an "AS IS" BASIS,
 * WITHOUT WARRANTIES OR CONDITIONS OF ANY KIND, either express or implied.
 * See the License for the specific language governing permissions and
 * limitations under the License.
 */

package com.microsoft.hyperspace.index.rules

import scala.collection.mutable

import org.apache.hadoop.fs.Path
import org.apache.spark.sql.SparkSession
import org.apache.spark.sql.catalyst.catalog.BucketSpec
import org.apache.spark.sql.catalyst.expressions.{Attribute, AttributeReference, In, Literal, Not}
import org.apache.spark.sql.catalyst.optimizer.OptimizeIn
import org.apache.spark.sql.catalyst.plans.logical._
import org.apache.spark.sql.execution.datasources._
import org.apache.spark.sql.execution.datasources.parquet.ParquetFileFormat
import org.apache.spark.sql.types.{LongType, StructType}

import com.microsoft.hyperspace.Hyperspace
import com.microsoft.hyperspace.index._
import com.microsoft.hyperspace.index.plans.logical.BucketUnion
import com.microsoft.hyperspace.util.HyperspaceConf

object RuleUtils {

  /**
   * Filter the given candidate indexes by matching signatures and index status.
   * If Hybrid Scan is enabled, it compares the file metadata directly, and does not
   * match signatures. By doing that, we could perform file-level comparison between
   * index source files and the input files of the given plan. If there are some common
   * files, the index is considered as a candidate.
   *
   * @param spark Spark Session.
   * @param indexes List of available indexes.
   * @param plan Logical plan.
   * @return Active indexes built for this plan.
   */
  def getCandidateIndexes(
      spark: SparkSession,
      indexes: Seq[IndexLogEntry],
      plan: LogicalPlan): Seq[IndexLogEntry] = {
    // Map of a signature provider to a signature generated for the given plan.
    val signatureMap = mutable.Map[String, Option[String]]()

    val hybridScanEnabled = HyperspaceConf.hybridScanEnabled(spark)
    val hybridScanDeleteEnabled = HyperspaceConf.hybridScanDeleteEnabled(spark)

    def signatureValid(entry: IndexLogEntry): Boolean = {
      val signatureMatchTag = entry.getTagValue(plan, IndexLogEntryTags.IS_SIGNATURE_MATCH)
      if (signatureMatchTag.isDefined) {
        return signatureMatchTag.get
      }

      val sourcePlanSignatures = entry.source.plan.properties.fingerprint.properties.signatures
      assert(sourcePlanSignatures.length == 1)
      val sourcePlanSignature = sourcePlanSignatures.head
      signatureMap.getOrElseUpdate(
        sourcePlanSignature.provider,
        LogicalPlanSignatureProvider
          .create(sourcePlanSignature.provider)
          .signature(plan)) match {
        case Some(s) =>
          val result = s.equals(sourcePlanSignature.value)
          entry.setTagValue(plan, IndexLogEntryTags.IS_SIGNATURE_MATCH, result)
          result
        case None =>
          entry.setTagValue(plan, IndexLogEntryTags.IS_SIGNATURE_MATCH, false)
          false
      }
    }

    def isHybridScanCandidate(
        entry: IndexLogEntry,
        inputSourceFiles: Seq[FileInfo],
        inputSourceFilesSizeInBytes: Long): Boolean = {
      // TODO: Some threshold about the similarity of source data files - number of common files or
      //  total size of common files.
      //  See https://github.com/microsoft/hyperspace/issues/159
      // TODO: As in [[PlanSignatureProvider]], Source plan signature comparison is required to
      //  support arbitrary source plans at index creation.
      //  See https://github.com/microsoft/hyperspace/issues/158

<<<<<<< HEAD
      val isHybridScanCandidateTag =
        entry.getTagValue(plan, IndexLogEntryTags.IS_HYBRIDSCAN_CANDIDATE)
      if (isHybridScanCandidateTag.isDefined) {
        return isHybridScanCandidateTag.get
      }

      // Find the number of common files between the source relations & index source files.
      val commonCnt = inputSourceFiles.count(entry.sourceFileInfoSet.contains)
=======
      // Find the number of common files between the source relation and index source files.
      // The total size of common files are collected and tagged for candidate.
      val (commonCnt, commonBytes) = inputSourceFiles.foldLeft(0L, 0L) { (res, f) =>
        if (entry.sourceFileInfoSet.contains(f)) {
          (res._1 + 1, res._2 + f.size) // count, total bytes
        } else {
          res
        }
      }

      val appendedBytesRatio = 1 - commonBytes / inputSourceFilesSizeInBytes.toFloat
      val deletedBytesRatio = 1 - commonBytes / entry.sourceFilesSizeInBytes.toFloat

>>>>>>> 22b48cee
      val deletedCnt = entry.sourceFileInfoSet.size - commonCnt
      val isAppendAndDeleteCandidate = hybridScanDeleteEnabled && entry.hasLineageColumn &&
        commonCnt > 0 &&
        appendedBytesRatio < HyperspaceConf.hybridScanAppendedRatioThreshold(spark) &&
        deletedBytesRatio < HyperspaceConf.hybridScanDeletedRatioThreshold(spark)


      // For append-only Hybrid Scan, deleted files are not allowed.
      lazy val isAppendOnlyCandidate = !hybridScanDeleteEnabled && deletedCnt == 0 &&
        commonCnt > 0 &&
        appendedBytesRatio < HyperspaceConf.hybridScanAppendedRatioThreshold(spark)

      val isCandidate = isAppendAndDeleteCandidate || isAppendOnlyCandidate
      if (isCandidate) {
        entry.setTagValue(plan, IndexLogEntryTags.COMMON_SOURCE_SIZE_IN_BYTES, commonBytes)

        // If there is no change in source dataset, the index will be applied by
        // transformPlanToUseIndexOnlyScan.
        entry.setTagValue(
          plan,
          IndexLogEntryTags.HYBRIDSCAN_REQUIRED,
          !(commonCnt == entry.sourceFileInfoSet.size && commonCnt == inputSourceFiles.size))
      }
      entry.setTagValue(plan, IndexLogEntryTags.IS_HYBRIDSCAN_CANDIDATE, isCandidate)
      isCandidate
    }

    if (hybridScanEnabled) {
      // TODO: Duplicate listing files for the given relation as in
      //  [[transformPlanToUseHybridScan]]
      //  See https://github.com/microsoft/hyperspace/issues/160
      val filesByRelations = plan.collect {
        case rel: LogicalRelation =>
          Hyperspace
            .getContext(spark)
            .sourceProviderManager
            .allFiles(rel)
            .map { f =>
              // For a given file, file id is only meaningful in the context of a given
              // index. At this point, we do not know which index, if any, would be picked.
              // Therefore, we simply set the file id to UNKNOWN_FILE_ID.
              FileInfo(
                f.getPath.toString,
                f.getLen,
                f.getModificationTime,
                IndexConstants.UNKNOWN_FILE_ID)
            }
      }
      assert(filesByRelations.length == 1)
<<<<<<< HEAD
      IndexLogEntryTags.resetHybridScanTagsIfNeeded(spark, plan, indexes)
=======
      val inputSourceFiles = filesByRelations.flatten
      val totalSizeInBytes = inputSourceFiles.map(_.size).sum
>>>>>>> 22b48cee
      indexes.filter(index =>
        index.created && isHybridScanCandidate(index, inputSourceFiles, totalSizeInBytes))
    } else {
      indexes.filter(index => index.created && signatureValid(index))
    }
  }

  /**
   * Check if an index was applied the given relation or not.
   * This can be determined by an identifier in options field of HadoopFsRelation.
   *
   * @param relation HadoopFsRelation to check if an index is applied.
   * @return true if the relation has index plan identifier. Otherwise false.
   */
  def isIndexApplied(relation: HadoopFsRelation): Boolean = {
    relation.options.exists(_.equals(IndexConstants.INDEX_RELATION_IDENTIFIER))
  }

  /**
   * Transform the current plan to utilize the given index.
   *
   * The transformed plan reads the given index data rather than original source files.
   * If HybridScan is enabled, additional logical plans for the appended source files would be
   * constructed and merged with the transformed plan with the index.
   *
   * Pre-requisites
   * - We know for sure the index which can be used to transform the plan.
   * - The plan should be linear and include one LogicalRelation.
   *
   * @param spark Spark session.
   * @param index Index used in transformation of plan.
   * @param plan Current logical plan.
   * @param useBucketSpec Option whether to use BucketSpec for reading index data.
   * @return Transformed plan.
   */
  def transformPlanToUseIndex(
      spark: SparkSession,
      index: IndexLogEntry,
      plan: LogicalPlan,
      useBucketSpec: Boolean): LogicalPlan = {
    // Check pre-requisite.
    val logicalRelation = getLogicalRelation(plan)
    assert(logicalRelation.isDefined)

    // If there is no change in source data files, the index can be applied by
    // transformPlanToUseIndexOnlyScan regardless of Hybrid Scan config.
    // This tag should always exist if Hybrid Scan is enabled.
    val hybridScanRequired = HyperspaceConf.hybridScanEnabled(spark) &&
      index.getTagValue(logicalRelation.get, IndexLogEntryTags.HYBRIDSCAN_REQUIRED).get

    // If the index has appended files and/or deleted files, which means the current index data
    // is outdated, Hybrid Scan should be used to handle the newly updated source files.
    // Added `lazy` to avoid constructing sets for appended/deleted files unless necessary.
    lazy val isSourceUpdated = index.hasSourceUpdate

    val transformed = if (hybridScanRequired || isSourceUpdated) {
      transformPlanToUseHybridScan(spark, index, plan, useBucketSpec)
    } else {
      transformPlanToUseIndexOnlyScan(spark, index, plan, useBucketSpec)
    }
    assert(!transformed.equals(plan))
    transformed
  }

  /**
   * Extract the LogicalRelation node if the given logical plan is linear.
   *
   * @param logicalPlan given logical plan to extract LogicalRelation from.
   * @return if the plan is linear, the LogicalRelation node; Otherwise None.
   */
  def getLogicalRelation(logicalPlan: LogicalPlan): Option[LogicalRelation] = {
    val lrs = logicalPlan.collect { case r: LogicalRelation => r }
    if (lrs.length == 1) {
      Some(lrs.head)
    } else {
      None // logicalPlan is non-linear or it has no LogicalRelation.
    }
  }

  /**
   * Transform the current plan to utilize index.
   * The transformed plan reads data from indexes instead of the source relations.
   * Bucketing information of the index is retained if useBucketSpec is true.
   *
   * NOTE: This method currently only supports transformation of Scan Nodes i.e. Logical relations.
   *
   * @param spark Spark session.
   * @param index Index used in transformation of plan.
   * @param plan Current logical plan.
   * @param useBucketSpec Option whether to use BucketSpec for reading index data.
   * @return Transformed logical plan that leverages an index.
   */
  private def transformPlanToUseIndexOnlyScan(
      spark: SparkSession,
      index: IndexLogEntry,
      plan: LogicalPlan,
      useBucketSpec: Boolean): LogicalPlan = {
    // Note that we transform *only* the base relation and not other portions of the plan
    // (e.g., filters). For instance, given the following input plan:
    //        Project(A,B) -> Filter(C = 10) -> Scan (A,B,C,D,E)
    // in the presence of a suitable index, the getIndexPlan() method will emit:
    //        Project(A,B) -> Filter(C = 10) -> Index Scan (A,B,C)
    plan transformDown {
      case baseRelation @ LogicalRelation(_: HadoopFsRelation, baseOutput, _, _) =>
        val location =
          new InMemoryFileIndex(spark, index.content.files, Map(), None)
        val relation = HadoopFsRelation(
          location,
          new StructType(),
          StructType(index.schema.filter(baseRelation.schema.contains(_))),
          if (useBucketSpec) Some(index.bucketSpec) else None,
          new ParquetFileFormat,
          Map(IndexConstants.INDEX_RELATION_IDENTIFIER))(spark)

        val updatedOutput =
          baseOutput.filter(attr => relation.schema.fieldNames.contains(attr.name))
        baseRelation.copy(relation = relation, output = updatedOutput)
    }
  }

  /**
   * Transform the current plan to utilize the given index along with newly appended source files.
   *
   * With HybridScan, indexes with newly appended files to its source relation are also
   * eligible and we reconstruct new plans for the appended files so as to merge with
   * bucketed index data correctly.
   *
   * @param spark Spark session.
   * @param index Index used in transformation of plan.
   * @param plan Current logical plan.
   * @param useBucketSpec Option whether to use BucketSpec for reading index data.
   * @return Transformed logical plan that leverages an index and merges appended data.
   */
  private def transformPlanToUseHybridScan(
      spark: SparkSession,
      index: IndexLogEntry,
      plan: LogicalPlan,
      useBucketSpec: Boolean): LogicalPlan = {
    var unhandledAppendedFiles: Seq[Path] = Nil

    // Get transformed plan with index data and appended files if applicable.
    val indexPlan = plan transformUp {
      // Use transformUp here as currently one Logical Relation is allowed (pre-requisite).
      // The transformed plan will have LogicalRelation as a child; for example, LogicalRelation
      // can be transformed to 'Project -> Filter -> Logical Relation'. Thus, with transformDown,
      // it will be matched again and transformed recursively which causes stack overflow exception.
      case baseRelation @ LogicalRelation(
            _ @HadoopFsRelation(location: FileIndex, _, _, _, _, _),
            baseOutput,
            _,
            _) =>
        val (filesDeleted, filesAppended) =
          if (!HyperspaceConf.hybridScanEnabled(spark) && index.hasSourceUpdate) {
            // If the index contains the source update info, it means the index was validated
            // with the latest signature including appended files and deleted files, but
            // index data is not updated with those files. Therefore, we need to handle
            // appendedFiles and deletedFiles in IndexLogEntry.
            (index.deletedFiles, index.appendedFiles.map(f => new Path(f.name)).toSeq)
          } else {
            val curFiles = Hyperspace
              .getContext(spark)
              .sourceProviderManager
              .allFiles(baseRelation)
              .map(f => FileInfo(f, index.fileIdTracker.addFile(f), asFullPath = true))
            if (HyperspaceConf.hybridScanDeleteEnabled(spark) && index.hasLineageColumn) {
              val (exist, nonExist) = curFiles.partition(index.sourceFileInfoSet.contains)
              val filesAppended = nonExist.map(f => new Path(f.name))
              if (exist.length < index.sourceFileInfoSet.size) {
                (index.sourceFileInfoSet -- exist, filesAppended)
              } else {
                (Nil, filesAppended)
              }
            } else {
              // Append-only implementation of getting appended files for efficiency.
              // It is guaranteed that there is no deleted files via the condition
              // 'deletedCnt == 0 && commonCnt > 0' in isHybridScanCandidate function.
              (
                Nil,
                curFiles.filterNot(index.sourceFileInfoSet.contains).map(f => new Path(f.name)))
            }
          }

        val filesToRead = {
          if (useBucketSpec || !index.hasParquetAsSourceFormat || filesDeleted.nonEmpty ||
              location.partitionSchema.nonEmpty) {
            // Since the index data is in "parquet" format, we cannot read source files
            // in formats other than "parquet" using one FileScan node as the operator requires
            // files in one homogenous format. To address this, we need to read the appended
            // source files using another FileScan node injected into the plan and subsequently
            // merge the data into the index data. Please refer below [[Union]] operation.
            // In case there are both deleted and appended files, we cannot handle the appended
            // files along with deleted files as source files do not have the lineage column which
            // is required for excluding the index data from deleted files.
            // If the source relation is partitioned, we cannot read the appended files with the
            // index data as the schema of partitioned files are not equivalent to the index data.
            unhandledAppendedFiles = filesAppended
            index.content.files
          } else {
            // If BucketSpec of index data isn't used (e.g., in the case of FilterIndex currently)
            // and the source format is parquet, we could read the appended files along
            // with the index data.
            index.content.files ++ filesAppended
          }
        }

        // In order to handle deleted files, read index data with the lineage column so that
        // we could inject Filter-Not-In conditions on the lineage column to exclude the indexed
        // rows from the deleted files.
        val newSchema = StructType(
          index.schema.filter(s =>
            baseRelation.schema.contains(s) || (filesDeleted.nonEmpty && s.name.equals(
              IndexConstants.DATA_FILE_NAME_ID))))

        val newLocation = new InMemoryFileIndex(spark, filesToRead, Map(), None)
        val relation = HadoopFsRelation(
          newLocation,
          new StructType(),
          newSchema,
          if (useBucketSpec) Some(index.bucketSpec) else None,
          new ParquetFileFormat,
          Map(IndexConstants.INDEX_RELATION_IDENTIFIER))(spark)

        val updatedOutput =
          baseOutput.filter(attr => relation.schema.fieldNames.contains(attr.name))

        if (filesDeleted.isEmpty) {
          baseRelation.copy(relation = relation, output = updatedOutput)
        } else {
          val lineageAttr = AttributeReference(IndexConstants.DATA_FILE_NAME_ID, LongType)()
          val deletedFileIds = filesDeleted.map(f => Literal(f.id)).toArray
          val rel =
            baseRelation.copy(relation = relation, output = updatedOutput ++ Seq(lineageAttr))
          val filterForDeleted = Filter(Not(In(lineageAttr, deletedFileIds)), rel)
          Project(updatedOutput, OptimizeIn(filterForDeleted))
        }
    }

    if (unhandledAppendedFiles.nonEmpty) {
      // If there are unhandled appended files, we need to create additional plans
      // by the following steps:
      // Step 1) Generate a plan (planForAppended) from the current plan to read
      //   the appended files similar to indexPlan.
      // Step 2) If Shuffle is required, perform shuffle for the plan.
      // Step 3) Merge both indexPlan and planForAppended by using [[BucketUnion]] or [[Union]].
      // For more details, see https://github.com/microsoft/hyperspace/issues/150.

      val planForAppended =
        transformPlanToReadAppendedFiles(spark, index.schema, plan, unhandledAppendedFiles)
      if (useBucketSpec) {
        // If Bucketing information of the index is used to read the index data, we need to
        // shuffle the appended data in the same way to correctly merge with bucketed index data.

        // Although only numBuckets of BucketSpec is used in BucketUnion*, bucketColumnNames
        // and sortColumnNames are shown in plan string. So remove sortColumnNames to avoid
        // misunderstanding.
        val bucketSpec = index.bucketSpec.copy(sortColumnNames = Nil)

        // Merge index plan & newly shuffled plan by using bucket-aware union.
        BucketUnion(
          Seq(indexPlan, transformPlanToShuffleUsingBucketSpec(bucketSpec, planForAppended)),
          bucketSpec)
      } else {
        // If bucketing is not necessary (e.g. FilterIndexRule), we use [[Union]] to merge
        // the appended data without additional shuffle.
        Union(indexPlan, planForAppended)
      }
    } else {
      indexPlan
    }
  }

  /**
   * Transform the current plan to read the given appended source files.
   *
   * The result will be merged with the plan which is reading index data
   * by using [[BucketUnion]] or [[Union]].
   *
   * @param spark Spark session.
   * @param indexSchema Index schema used for the output.
   * @param originalPlan Original plan.
   * @param filesAppended Appended files to the source relation.
   * @return Transformed linear logical plan for appended files.
   */
  private def transformPlanToReadAppendedFiles(
      spark: SparkSession,
      indexSchema: StructType,
      originalPlan: LogicalPlan,
      filesAppended: Seq[Path]): LogicalPlan = {
    // Transform the location of LogicalRelation with appended files.
    val planForAppended = originalPlan transformDown {
      case baseRelation @ LogicalRelation(
            fsRelation @ HadoopFsRelation(location: FileIndex, _, _, _, _, _),
            baseOutput,
            _,
            _) =>
        val options = Hyperspace
          .getContext(spark)
          .sourceProviderManager
          .partitionBasePath(location)
          .map { basePath =>
            // Set "basePath" so that partitioned columns are also included in the output schema.
            Map("basePath" -> basePath)
          }
          .getOrElse(Map())

        val newLocation = new InMemoryFileIndex(spark, filesAppended, options, None)
        // Set the same output schema with the index plan to merge them using BucketUnion.
        // Include partition columns for data loading.
        val partitionColumns = location.partitionSchema.map(_.name)
        val updatedSchema = StructType(baseRelation.schema.filter(col =>
          indexSchema.contains(col) || location.partitionSchema.contains(col)))
        val updatedOutput = baseOutput.filter(attr =>
          indexSchema.fieldNames.contains(attr.name) || partitionColumns.contains(attr.name))
        val newRelation = fsRelation.copy(
          location = newLocation,
          dataSchema = updatedSchema,
          options =
            fsRelation.options + IndexConstants.INDEX_RELATION_IDENTIFIER)(spark)
        baseRelation.copy(relation = newRelation, output = updatedOutput)
    }
    assert(!originalPlan.equals(planForAppended))
    planForAppended
  }

  /**
   * Transform the plan to perform on-the-fly Shuffle the data based on bucketSpec.
   *
   * Pre-requisite
   * - The plan should be linear and include one LogicalRelation.
   *
   * @param bucketSpec Bucket specification used for Shuffle.
   * @param plan Plan to be shuffled.
   * @return Transformed plan by injecting on-the-fly shuffle with given bucket specification.
   */
  private[rules] def transformPlanToShuffleUsingBucketSpec(
      bucketSpec: BucketSpec,
      plan: LogicalPlan): LogicalPlan = {
    // Extract top level plan including all required columns for shuffle in its output.
    object ExtractTopLevelPlanForShuffle {
      type returnType = (LogicalPlan, Seq[Option[Attribute]], Boolean)
      def unapply(plan: LogicalPlan): Option[returnType] = plan match {
        case p @ Project(_, Filter(_, LogicalRelation(_: HadoopFsRelation, _, _, _))) =>
          Some(p, getIndexedAttrs(p, bucketSpec.bucketColumnNames), true)
        case p @ Project(_, LogicalRelation(_: HadoopFsRelation, _, _, _)) =>
          Some(p, getIndexedAttrs(p, bucketSpec.bucketColumnNames), true)
        case f @ Filter(_, LogicalRelation(_: HadoopFsRelation, _, _, _)) =>
          Some(f, getIndexedAttrs(f, bucketSpec.bucketColumnNames), false)
        case r @ LogicalRelation(_: HadoopFsRelation, _, _, _) =>
          Some(r, getIndexedAttrs(r, bucketSpec.bucketColumnNames), false)
      }

      private def getIndexedAttrs(
          plan: LogicalPlan,
          indexedColumns: Seq[String]): Seq[Option[Attribute]] = {
        val attrMap = plan.output.attrs.map(attr => (attr.name, attr)).toMap
        indexedColumns.map(colName => attrMap.get(colName))
      }
    }

    // During merge of the index data with the newly appended data, perform
    // on-the-fly shuffle of the appended-data with the same partition structure
    // of index so that we could avoid incurring shuffle of the index data
    // (which is assumed to be the larger sized dataset).
    //
    // To do this optimally, we would have to push-down filters/projects before
    // shuffling the newly appended data to reduce the amount of data that gets
    // shuffled. However, if project excludes any of the [[indexedColumns]], Spark
    // handles the shuffle through [[RoundRobinPartitioning]], which can cause
    // wrong results.
    //
    // Therefore, we do the following:
    // if Project node excludes any of the [[indexedColumns]]:
    //    Case 1: Shuffle should be located **before** Project but **after** Filter
    //                Plan: Project => Shuffle => Filter => Relation
    // else:
    //    Case 2: Shuffle node should come **after** Project and/or Filter node
    //                Plan: Shuffle => Project => Filter => Relation
    //
    // Currently, we only perform on-the-fly shuffle when applying JoinIndexRule.
    // Therefore, it's always guaranteed that the children nodes have all indexed columns
    // in their output; Case 1 won't be shown in use cases. The implementation is kept
    // for future use cases.

    var shuffleInjected = false
    val shuffled = plan transformDown {
      case p if shuffleInjected => p
      case ExtractTopLevelPlanForShuffle(p, indexedAttr, isProject)
          if !isProject || indexedAttr.forall(_.isDefined) =>
        shuffleInjected = true
        RepartitionByExpression(indexedAttr.flatten, p, bucketSpec.numBuckets)
    }
    assert(shuffleInjected)
    shuffled
  }
}<|MERGE_RESOLUTION|>--- conflicted
+++ resolved
@@ -92,16 +92,12 @@
       //  support arbitrary source plans at index creation.
       //  See https://github.com/microsoft/hyperspace/issues/158
 
-<<<<<<< HEAD
       val isHybridScanCandidateTag =
         entry.getTagValue(plan, IndexLogEntryTags.IS_HYBRIDSCAN_CANDIDATE)
       if (isHybridScanCandidateTag.isDefined) {
         return isHybridScanCandidateTag.get
       }
 
-      // Find the number of common files between the source relations & index source files.
-      val commonCnt = inputSourceFiles.count(entry.sourceFileInfoSet.contains)
-=======
       // Find the number of common files between the source relation and index source files.
       // The total size of common files are collected and tagged for candidate.
       val (commonCnt, commonBytes) = inputSourceFiles.foldLeft(0L, 0L) { (res, f) =>
@@ -115,13 +111,11 @@
       val appendedBytesRatio = 1 - commonBytes / inputSourceFilesSizeInBytes.toFloat
       val deletedBytesRatio = 1 - commonBytes / entry.sourceFilesSizeInBytes.toFloat
 
->>>>>>> 22b48cee
       val deletedCnt = entry.sourceFileInfoSet.size - commonCnt
       val isAppendAndDeleteCandidate = hybridScanDeleteEnabled && entry.hasLineageColumn &&
         commonCnt > 0 &&
         appendedBytesRatio < HyperspaceConf.hybridScanAppendedRatioThreshold(spark) &&
         deletedBytesRatio < HyperspaceConf.hybridScanDeletedRatioThreshold(spark)
-
 
       // For append-only Hybrid Scan, deleted files are not allowed.
       lazy val isAppendOnlyCandidate = !hybridScanDeleteEnabled && deletedCnt == 0 &&
@@ -165,12 +159,9 @@
             }
       }
       assert(filesByRelations.length == 1)
-<<<<<<< HEAD
       IndexLogEntryTags.resetHybridScanTagsIfNeeded(spark, plan, indexes)
-=======
       val inputSourceFiles = filesByRelations.flatten
       val totalSizeInBytes = inputSourceFiles.map(_.size).sum
->>>>>>> 22b48cee
       indexes.filter(index =>
         index.created && isHybridScanCandidate(index, inputSourceFiles, totalSizeInBytes))
     } else {
