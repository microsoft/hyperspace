--- conflicted
+++ resolved
@@ -91,11 +91,10 @@
           res
         }
       }
-<<<<<<< HEAD
+
       val appendedBytesRatio = 1 - commonBytes / totalInputBytes.toFloat
       val deletedBytesRatio = 1 - commonBytes / entry.sourceFilesBytes.toFloat
-=======
->>>>>>> 2a1f62d0
+
       val deletedCnt = entry.sourceFileInfoSet.size - commonCnt
       lazy val isDeleteCandidate = hybridScanDeleteEnabled && entry.hasLineageColumn &&
         commonCnt > 0 &&
