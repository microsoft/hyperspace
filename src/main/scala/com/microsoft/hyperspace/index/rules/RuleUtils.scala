--- conflicted
+++ resolved
@@ -79,56 +79,37 @@
       //  See https://github.com/microsoft/hyperspace/issues/158
 
       // Find the number of common files between the source relations & index source files.
-<<<<<<< HEAD
       val (commonCnt, commonBytes) = inputSourceFiles.foldLeft(0L, 0L) { (res, f) =>
-        if (entry.allSourceFileInfos.contains(f)) {
+        if (entry.sourceFileInfoSet.contains(f)) {
           (res._1 + 1, res._2 + f.size) // count, bytes
         } else {
           res
         }
       }
-      val deletedCnt = entry.allSourceFileInfos.size - commonCnt
-      entry.setTagValue(IndexLogEntryTags.INDEX_COMMON_BYTES_TAG, commonBytes)
+      val deletedCnt = entry.sourceFileInfoSet.size - commonCnt
+      entry.setTagValue(IndexLogEntryTags.COMMON_BYTES, commonBytes)
 
       // If there is no change in source dataset, this index can be applied by
       // transformPlanToUseIndexOnlyScan.
       entry.setTagValue(
-        IndexLogEntryTags.INDEX_HYBRIDSCAN_REQUIRED_TAG,
-        !(commonCnt == entry.allSourceFileInfos.size && commonCnt == inputSourceFiles.size))
-=======
-      val commonCnt = inputSourceFiles.count(entry.sourceFileInfoSet.contains)
-      val deletedCnt = entry.sourceFileInfoSet.size - commonCnt
->>>>>>> 46f1af97
+        IndexLogEntryTags.HYBRIDSCAN_REQUIRED,
+        !(commonCnt == entry.sourceFileInfoSet.size && commonCnt == inputSourceFiles.size))
 
       lazy val isDeleteCandidate = hybridScanDeleteEnabled && entry.hasLineageColumn(spark) &&
         commonCnt > 0 && deletedCnt <= HyperspaceConf.hybridScanDeleteMaxNumFiles(spark)
 
-<<<<<<< HEAD
-      // For append-only Hybrid Scan, deleted files are not allowed
-=======
       // For append-only Hybrid Scan, deleted files are not allowed.
->>>>>>> 46f1af97
       lazy val isAppendOnlyCandidate = !hybridScanDeleteEnabled && deletedCnt == 0 &&
         commonCnt > 0
 
       val isCandidate = isDeleteCandidate || isAppendOnlyCandidate
       if (isCandidate) {
-<<<<<<< HEAD
-        // If there is no change in source dataset, the index can be applied by
-        // transformPlanToUseIndexOnlyScan.
-        entry.setTagValue(
-          plan,
-          IndexLogEntryTags.INDEX_HYBRIDSCAN_REQUIRED_TAG,
-          !(commonCnt == entry.allSourceFileInfos.size &&
-            commonCnt == inputSourceFiles.size))
-=======
         // If there is no change in source dataset, the index will be applied by
         // transformPlanToUseIndexOnlyScan.
         entry.setTagValue(
           plan,
           IndexLogEntryTags.HYBRIDSCAN_REQUIRED,
           !(commonCnt == entry.sourceFileInfoSet.size && commonCnt == inputSourceFiles.size))
->>>>>>> 46f1af97
       }
       isCandidate
     }
@@ -200,25 +181,13 @@
     // Check pre-requisite.
     assert(getLogicalRelation(plan).isDefined)
 
-<<<<<<< HEAD
-    // If there is no change in source data files, the index can be applied with the general
-    // way, transformPlanToUseIndexOnlyScan, regardless of Hybrid Scan config.
-    // This tag should always exist if Hybrid Scan is enabled.
-    lazy val hybridScanRequired = index.getTagValue(
-      getLogicalRelation(plan).get,
-      IndexLogEntryTags.INDEX_HYBRIDSCAN_REQUIRED_TAG)
-
-    val transformed = if (HyperspaceConf.hybridScanEnabled(spark) && hybridScanRequired.get) {
-=======
     // If there is no change in source data files, the index can be applied by
     // transformPlanToUseIndexOnlyScan regardless of Hybrid Scan config.
     // This tag should always exist if Hybrid Scan is enabled.
-    lazy val hybridScanRequired = index.getTagValue(
-      getLogicalRelation(plan).get,
-      IndexLogEntryTags.HYBRIDSCAN_REQUIRED).get
+    lazy val hybridScanRequired =
+      index.getTagValue(getLogicalRelation(plan).get, IndexLogEntryTags.HYBRIDSCAN_REQUIRED).get
 
     val transformed = if (HyperspaceConf.hybridScanEnabled(spark) && hybridScanRequired) {
->>>>>>> 46f1af97
       transformPlanToUseHybridScan(spark, index, plan, useBucketSpec)
     } else {
       transformPlanToUseIndexOnlyScan(spark, index, plan, useBucketSpec)
