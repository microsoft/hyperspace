--- conflicted
+++ resolved
@@ -40,27 +40,15 @@
    * index source files and the input files of the given plan. If there are some common
    * files, the index is considered as a candidate.
    *
-<<<<<<< HEAD
    * @param spark Spark Session.
-   * @param indexManager IndexManager.
+   * @param indexes List of available indexes.
    * @param plan Logical plan.
-   * @return Indexes built for this plan.
+   * @return Active indexes built for this plan.
    */
   def getCandidateIndexes(
       spark: SparkSession,
-      indexManager: IndexManager,
+      indexes: Seq[IndexLogEntry],
       plan: LogicalPlan): Seq[IndexLogEntry] = {
-=======
-   * @param indexes List of available indexes.
-   * @param plan Logical plan.
-   * @param hybridScanEnabled Flag that checks if hybrid scan is enabled or disabled.
-   * @return Active indexes built for this plan.
-   */
-  def getCandidateIndexes(
-      indexes: Seq[IndexLogEntry],
-      plan: LogicalPlan,
-      hybridScanEnabled: Boolean): Seq[IndexLogEntry] = {
->>>>>>> 6812bcf1
     // Map of a signature provider to a signature generated for the given plan.
     val signatureMap = mutable.Map[String, Option[String]]()
 
@@ -392,8 +380,7 @@
             location = newLocation,
             dataSchema = StructType(indexSchema.filter(baseRelation.schema.contains(_))),
             options =
-              fsRelation.options + IndexConstants.INDEX_RELATION_IDENTIFIER)(
-            spark)
+              fsRelation.options + IndexConstants.INDEX_RELATION_IDENTIFIER)(spark)
         baseRelation.copy(relation = newRelation, output = updatedOutput)
     }
     assert(!originalPlan.equals(planForAppended))
