--- conflicted
+++ resolved
@@ -171,13 +171,8 @@
     // If there is no change in source data files, the index can be applied by
     // transformPlanToUseIndexOnlyScan regardless of Hybrid Scan config.
     // This tag should always exist if Hybrid Scan is enabled.
-<<<<<<< HEAD
-    lazy val hybridScanRequired =
+    val hybridScanRequired =
       index.getTagValue(logicalRelation.get, IndexLogEntryTags.HYBRIDSCAN_REQUIRED).get
-=======
-    val hybridScanRequired = HyperspaceConf.hybridScanEnabled(spark) &&
-      index.getTagValue(getLogicalRelation(plan).get, IndexLogEntryTags.HYBRIDSCAN_REQUIRED).get
->>>>>>> 50f9806e
 
     // If the index has appended files and/or deleted files, which means the current index data
     // is outdated, Hybrid Scan should be used to handle the newly updated source files.
@@ -282,22 +277,16 @@
             baseOutput,
             _,
             _) =>
-<<<<<<< HEAD
-        val curFiles = Hyperspace
-          .getContext(spark)
-          .sourceProviderManager
-          .allFiles(baseRelation)
-          .map(f => FileInfo(f, index.fileIdTracker.addFile(f), asFullPath = true))
-
-=======
->>>>>>> 50f9806e
         val (filesDeleted, filesAppended) =
           if (!HyperspaceConf.hybridScanEnabled(spark) && index.hasSourceUpdate) {
             // If the index contains the source update info, we need to handle
             // appendedFiles and deletedFiles in IndexLogEntry.
             (index.deletedFiles, index.appendedFiles.map(f => new Path(f.name)).toSeq)
           } else {
-            val curFiles = location.allFiles
+            val curFiles = Hyperspace
+              .getContext(spark)
+              .sourceProviderManager
+              .allFiles(baseRelation)
               .map(f => FileInfo(f, index.fileIdTracker.addFile(f), asFullPath = true))
             if (HyperspaceConf.hybridScanDeleteEnabled(spark) && index.hasLineageColumn) {
               val (exist, nonExist) = curFiles.partition(index.sourceFileInfoSet.contains)
