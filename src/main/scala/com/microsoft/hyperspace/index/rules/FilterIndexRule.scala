/*
 * Copyright (2020) The Hyperspace Project Authors.
 *
 * Licensed under the Apache License, Version 2.0 (the "License");
 * you may not use this file except in compliance with the License.
 * You may obtain a copy of the License at
 *
 * http://www.apache.org/licenses/LICENSE-2.0
 *
 * Unless required by applicable law or agreed to in writing, software
 * distributed under the License is distributed on an "AS IS" BASIS,
 * WITHOUT WARRANTIES OR CONDITIONS OF ANY KIND, either express or implied.
 * See the License for the specific language governing permissions and
 * limitations under the License.
 */

package com.microsoft.hyperspace.index.rules

import org.apache.hadoop.fs.Path
import org.apache.spark.internal.Logging
import org.apache.spark.sql.catalyst.analysis.CleanupAliases
import org.apache.spark.sql.catalyst.expressions.{AttributeReference, Expression}
import org.apache.spark.sql.catalyst.plans.logical.{Filter, LogicalPlan, Project}
import org.apache.spark.sql.catalyst.rules.Rule
import org.apache.spark.sql.execution.datasources._
import org.apache.spark.sql.execution.datasources.parquet.ParquetFileFormat
import org.apache.spark.sql.types.StructType

import com.microsoft.hyperspace.{ActiveSparkSession, Hyperspace}
import com.microsoft.hyperspace.index.IndexLogEntry
import com.microsoft.hyperspace.telemetry.{AppInfo, HyperspaceEventLogging, HyperspaceIndexUsageEvent}

/**
 * FilterIndex rule looks for opportunities in a logical plan to replace
 * a relation with an available covering index according to columns in
 * filter predicate.
 */
object FilterIndexRule
    extends Rule[LogicalPlan]
    with Logging
    with HyperspaceEventLogging
    with ActiveSparkSession {
  override def apply(plan: LogicalPlan): LogicalPlan = {
    // FilterIndex rule looks for below patterns, in ordered manner, to trigger a transformation:
    //  Pattern-1: Scan -> Filter -> Project
    //  Pattern-2: Scan -> Filter
    // Pattern-2 covers the case where project node is eliminated or not present. An example is
    // when all columns are selected.
    // Currently, this rule replaces a relation with an index when:
    //  1. The index covers all columns from the filter predicate and output columns list, and
    //  2. Filter predicate's columns include the first 'indexed' column of the index.
    plan transformDown {
      case ExtractFilterNode(
          originalPlan,
          filter,
          outputColumns,
          filterColumns,
          logicalRelation,
          fsRelation) =>
        try {
          val transformedPlan = replaceWithIndexIfPlanCovered(
            filter,
            outputColumns,
            filterColumns,
            logicalRelation,
            fsRelation)

          originalPlan match {
            case p @ Project(_, _) =>
              p.copy(child = transformedPlan)
            case _ =>
              transformedPlan
          }
        } catch {
          case e: Exception =>
            logWarning("Non fatal exception in running filter index rule: " + e.getMessage)
            originalPlan
        }
    }
  }

  /**
   * For a given relation, check its available indexes and replace it with the top-ranked index
   * (according to cost model).
   *
   * @param filter Filter node in the subplan that is being optimized.
   * @param outputColumns List of output columns in subplan.
   * @param filterColumns List of columns in filter predicate.
   * @param logicalRelation child logical relation in the subplan.
   * @param fsRelation Input relation in the subplan.
   * @return transformed logical plan in which original fsRelation is replaced by
   *         the top-ranked index.
   */
  private def replaceWithIndexIfPlanCovered(
      filter: Filter,
      outputColumns: Seq[String],
      filterColumns: Seq[String],
      logicalRelation: LogicalRelation,
      fsRelation: HadoopFsRelation): Filter = {

    val candidateIndexes =
      findCoveringIndexes(filter, outputColumns, filterColumns, fsRelation)
    rank(candidateIndexes) match {
      case Some(index) =>
        val spark = fsRelation.sparkSession
        val newLocation =
          new InMemoryFileIndex(spark, Seq(new Path(index.content.root)), Map(), None)

        val newRelation = HadoopFsRelation(
          newLocation,
          new StructType(),
          index.schema,
          None, // Do not set BucketSpec to avoid limiting Spark's degree of parallelism
          new ParquetFileFormat,
          Map())(spark)

        val newOutput =
          logicalRelation.output.filter(attr => index.schema.fieldNames.contains(attr.name))

<<<<<<< HEAD
        val updatedPlan = project.copy(
          child =
            filter.copy(child = logicalRelation.copy(relation = newRelation, output = newOutput)))

        logEvent(
          HyperspaceIndexUsageEvent(
            AppInfo(sparkContext.sparkUser, sparkContext.applicationId, sparkContext.appName),
            Seq(index),
            project.toString,
            updatedPlan.toString,
            "Filter index rule applied."))

        updatedPlan

      case None => project // No candidate index found
=======
        filter.copy(child = logicalRelation.copy(relation = newRelation, output = newOutput))

      case None => filter // No candidate index found
>>>>>>> 7f235ca5
    }
  }

  /**
   * For a given relation, find all available indexes on it which fully cover given output and
   * filter columns.
   *
   * TODO: This method is duplicated in FilterIndexRule and JoinIndexRule. Deduplicate.
   *
   * @param filter Filter node in the subplan that is being optimized.
   * @param outputColumns List of output columns in subplan.
   * @param filterColumns List of columns in filter predicate.
   * @param fsRelation Input relation in the subplan.
   * @return List of available candidate indexes on fsRelation for the given columns.
   */
  private def findCoveringIndexes(
      filter: Filter,
      outputColumns: Seq[String],
      filterColumns: Seq[String],
      fsRelation: HadoopFsRelation): Seq[IndexLogEntry] = {
    val indexManager = Hyperspace
      .getContext(spark)
      .indexCollectionManager
    val candidateIndexes = RuleUtils.getCandidateIndexes(indexManager, filter)

    candidateIndexes.filter { index =>
      indexCoversPlan(
        outputColumns,
        filterColumns,
        index.indexedColumns,
        index.includedColumns,
        fsRelation.fileFormat)
    }
  }

  /**
   * For a given index and filter and output columns, check if index covers them
   * according to the FilterIndex rule requirement.
   *
   * @param outputColumns List of output columns in subplan.
   * @param filterColumns List of columns in filter predicate.
   * @param indexedColumns List of indexed columns (e.g. from an index being checked)
   * @param includedColumns List of included columns (e.g. from an index being checked)
   * @param fileFormat FileFormat for input relation in original logical plan.
   * @return 'true' if
   *         1. Index fully covers output and filter columns, and
   *         2. Filter predicate contains first column in index's 'indexed' columns.
   */
  private def indexCoversPlan(
      outputColumns: Seq[String],
      filterColumns: Seq[String],
      indexedColumns: Seq[String],
      includedColumns: Seq[String],
      fileFormat: FileFormat): Boolean = {
    val allColumnsInPlan = outputColumns ++ filterColumns
    val allColumnsInIndex = indexedColumns ++ includedColumns

    // TODO: Normalize predicates into CNF and incorporate more conditions.
    filterColumns.contains(indexedColumns.head) &&
    allColumnsInPlan.forall(allColumnsInIndex.contains)
  }

  /**
   * @param candidates List of all indexes that fully cover logical plan.
   * @return top-most index which is expected to maximize performance gain
   *         according to ranking algorithm.
   */
  private def rank(candidates: Seq[IndexLogEntry]): Option[IndexLogEntry] = {
    // TODO: Add ranking algorithm to sort candidates.
    candidates match {
      case Nil => None
      case _ => Some(candidates.head)
    }
  }
}

object ExtractFilterNode {
  type returnType = (
      LogicalPlan, // original plan
      Filter,
      Seq[String], // output columns
      Seq[String], // filter columns
      LogicalRelation,
      HadoopFsRelation)

  def unapply(plan: LogicalPlan): Option[returnType] = plan match {
    case project @ Project(
          _,
          filter @ Filter(
            condition: Expression,
            logicalRelation @ LogicalRelation(
              fsRelation @ HadoopFsRelation(_, _, _, _, _, _),
              _,
              _,
              _))) =>
      val projectColumnNames = CleanupAliases(project)
        .asInstanceOf[Project]
        .projectList
        .map(_.references.map(_.asInstanceOf[AttributeReference].name))
        .flatMap(_.toSeq)
      val filterColumnNames = condition.references.map(_.name).toSeq

      Some(project, filter, projectColumnNames, filterColumnNames, logicalRelation, fsRelation)

    case filter @ Filter(
          condition: Expression,
          logicalRelation @ LogicalRelation(
            fsRelation @ HadoopFsRelation(_, _, _, _, _, _),
            _,
            _,
            _)) =>
      val relationColumnsName = logicalRelation.output.map(_.name)
      val filterColumnNames = condition.references.map(_.name).toSeq

      Some(filter, filter, relationColumnsName, filterColumnNames, logicalRelation, fsRelation)

    case _ => None // plan does not match with any of filter index rule patterns
  }
}<|MERGE_RESOLUTION|>--- conflicted
+++ resolved
@@ -117,27 +117,20 @@
         val newOutput =
           logicalRelation.output.filter(attr => index.schema.fieldNames.contains(attr.name))
 
-<<<<<<< HEAD
-        val updatedPlan = project.copy(
-          child =
-            filter.copy(child = logicalRelation.copy(relation = newRelation, output = newOutput)))
+        val updatedPlan =
+          filter.copy(child = logicalRelation.copy(relation = newRelation, output = newOutput))
 
         logEvent(
           HyperspaceIndexUsageEvent(
             AppInfo(sparkContext.sparkUser, sparkContext.applicationId, sparkContext.appName),
             Seq(index),
-            project.toString,
+            filter.toString,
             updatedPlan.toString,
             "Filter index rule applied."))
 
         updatedPlan
 
-      case None => project // No candidate index found
-=======
-        filter.copy(child = logicalRelation.copy(relation = newRelation, output = newOutput))
-
       case None => filter // No candidate index found
->>>>>>> 7f235ca5
     }
   }
 
