/*
 * Copyright (2020) The Hyperspace Project Authors.
 *
 * Licensed under the Apache License, Version 2.0 (the "License");
 * you may not use this file except in compliance with the License.
 * You may obtain a copy of the License at
 *
 * http://www.apache.org/licenses/LICENSE-2.0
 *
 * Unless required by applicable law or agreed to in writing, software
 * distributed under the License is distributed on an "AS IS" BASIS,
 * WITHOUT WARRANTIES OR CONDITIONS OF ANY KIND, either express or implied.
 * See the License for the specific language governing permissions and
 * limitations under the License.
 */

package com.microsoft.hyperspace.index.rules

import org.apache.hadoop.fs.Path
import org.apache.spark.internal.Logging
import org.apache.spark.sql.SparkSession
import org.apache.spark.sql.catalyst.analysis.CleanupAliases
import org.apache.spark.sql.catalyst.expressions.{AttributeReference, Expression}
import org.apache.spark.sql.catalyst.plans.logical.{Filter, LogicalPlan, Project}
import org.apache.spark.sql.catalyst.rules.Rule
import org.apache.spark.sql.execution.datasources._
import org.apache.spark.sql.execution.datasources.parquet.ParquetFileFormat
import org.apache.spark.sql.types.StructType

import com.microsoft.hyperspace.Hyperspace
import com.microsoft.hyperspace.index.IndexLogEntry

/**
 * FilterIndex rule looks for opportunities in a logical plan to replace
 * a relation with an available covering index according to columns in
 * filter predicate.
 */
object FilterIndexRule extends Rule[LogicalPlan] with Logging {
  override def apply(plan: LogicalPlan): LogicalPlan = {
    // FilterIndex rule looks for below patterns, in ordered manner, to trigger a transformation:
    //  Pattern-1: Scan -> Filter -> Project
    //  Pattern-2: Scan -> Filter
    // Pattern-2 covers the case where project node is eliminated or not present. An example is
    // when all columns are selected.
    // Currently, this rule replaces a relation with an index when:
    //  1. The index covers all columns from the filter predicate and output columns list, and
    //  2. Filter predicate's columns include the first 'indexed' column of the index.
    plan transformDown {
      case ExtractFilterNode(
          originalPlan,
          filter,
          outputColumns,
          filterColumns,
          logicalRelation,
          fsRelation) =>
        try {
          val transformedPlan = replaceWithIndexIfPlanCovered(
            filter,
            outputColumns,
            filterColumns,
            logicalRelation,
            fsRelation)

          originalPlan match {
            case p @ Project(_, _) =>
              p.copy(child = transformedPlan)
            case _ =>
              transformedPlan
          }
        } catch {
          case e: Exception =>
            logWarning("Non fatal exception in running filter index rule: " + e.getMessage)
            originalPlan
        }
    }
  }

  /**
   * For a given relation, check its available indexes and replace it with the top-ranked index
   * (according to cost model).
   *
   * @param filter Filter node in the subplan that is being optimized.
   * @param outputColumns List of output columns in subplan.
   * @param filterColumns List of columns in filter predicate.
   * @param logicalRelation child logical relation in the subplan.
   * @param fsRelation Input relation in the subplan.
   * @return transformed logical plan in which original fsRelation is replaced by
   *         the top-ranked index.
   */
  private def replaceWithIndexIfPlanCovered(
      filter: Filter,
      outputColumns: Seq[String],
      filterColumns: Seq[String],
      logicalRelation: LogicalRelation,
      fsRelation: HadoopFsRelation): Filter = {

    val candidateIndexes =
      findCoveringIndexes(filter, outputColumns, filterColumns, fsRelation)
    rank(candidateIndexes) match {
      case Some(index) =>
        val spark = fsRelation.sparkSession
        val newLocation =
          new InMemoryFileIndex(spark, Seq(new Path(index.content.root)), Map(), None)

        val newRelation = HadoopFsRelation(
          newLocation,
          new StructType(),
          index.schema,
          None, // Do not set BucketSpec to avoid limiting Spark's degree of parallelism
          new ParquetFileFormat,
          Map())(spark)

        val newOutput =
          logicalRelation.output.filter(attr => index.schema.fieldNames.contains(attr.name))

        filter.copy(child = logicalRelation.copy(relation = newRelation, output = newOutput))

      case None => filter // No candidate index found
    }
  }

  /**
   * For a given relation, find all available indexes on it which fully cover given output and
   * filter columns.
   *
   * TODO: This method is duplicated in FilterIndexRule and JoinIndexRule. Deduplicate.
   *
   * @param filter Filter node in the subplan that is being optimized.
   * @param outputColumns List of output columns in subplan.
   * @param filterColumns List of columns in filter predicate.
   * @param fsRelation Input relation in the subplan.
   * @return List of available candidate indexes on fsRelation for the given columns.
   */
  private def findCoveringIndexes(
      filter: Filter,
      outputColumns: Seq[String],
      filterColumns: Seq[String],
      fsRelation: HadoopFsRelation): Seq[IndexLogEntry] = {
<<<<<<< HEAD

    // map of signature provider to signature for this subplan
    val signatureMap: mutable.Map[String, String] = mutable.Map()

    def signatureValid(entry: IndexLogEntry): Boolean = {
      val sourcePlanSignatures = entry.source.plan.properties.fingerprint.properties.signatures
      assert(sourcePlanSignatures.length == 1)
      val sourcePlanSignature = sourcePlanSignatures.head

      if (!signatureMap.contains(sourcePlanSignature.provider)) {
        val signature = LogicalPlanSignatureProvider
          .create(sourcePlanSignature.provider)
          .signature(filter)
        signatureMap.put(sourcePlanSignature.provider, signature)
      }

      signatureMap(sourcePlanSignature.provider).equals(sourcePlanSignature.value)
    }

    val allIndexes = Hyperspace
=======
    val indexManager = Hyperspace
>>>>>>> 23f5c533
      .getContext(SparkSession.getActiveSession.get)
      .indexCollectionManager
    val candidateIndexes = RuleUtils.getCandidateIndexes(indexManager, project)

    candidateIndexes.filter { index =>
      indexCoversPlan(
        outputColumns,
        filterColumns,
        index.indexedColumns,
        index.includedColumns,
        fsRelation.fileFormat)
    }
  }

  /**
   * For a given index and filter and output columns, check if index covers them
   * according to the FilterIndex rule requirement.
   *
   * @param outputColumns List of output columns in subplan.
   * @param filterColumns List of columns in filter predicate.
   * @param indexedColumns List of indexed columns (e.g. from an index being checked)
   * @param includedColumns List of included columns (e.g. from an index being checked)
   * @param fileFormat FileFormat for input relation in original logical plan.
   * @return 'true' if
   *         1. Index fully covers output and filter columns, and
   *         2. Filter predicate contains first column in index's 'indexed' columns.
   */
  private def indexCoversPlan(
      outputColumns: Seq[String],
      filterColumns: Seq[String],
      indexedColumns: Seq[String],
      includedColumns: Seq[String],
      fileFormat: FileFormat): Boolean = {
    val allColumnsInPlan = outputColumns ++ filterColumns
    val allColumnsInIndex = indexedColumns ++ includedColumns

    // TODO: Normalize predicates into CNF and incorporate more conditions.
    filterColumns.contains(indexedColumns.head) &&
    allColumnsInPlan.forall(allColumnsInIndex.contains)
  }

  /**
   * @param candidates List of all indexes that fully cover logical plan.
   * @return top-most index which is expected to maximize performance gain
   *         according to ranking algorithm.
   */
  private def rank(candidates: Seq[IndexLogEntry]): Option[IndexLogEntry] = {
    // TODO: Add ranking algorithm to sort candidates.
    candidates match {
      case Nil => None
      case _ => Some(candidates.head)
    }
  }
}

object ExtractFilterNode {
  type returnType = (
      LogicalPlan, // original plan
      Filter,
      Seq[String], // output columns
      Seq[String], // filter columns
      LogicalRelation,
      HadoopFsRelation)

  def unapply(plan: LogicalPlan): Option[returnType] = plan match {
    case project @ Project(
          _,
          filter @ Filter(
            condition: Expression,
            logicalRelation @ LogicalRelation(
              fsRelation @ HadoopFsRelation(_, _, _, _, _, _),
              _,
              _,
              _))) =>
      val projectColumnNames = CleanupAliases(project)
        .asInstanceOf[Project]
        .projectList
        .map(_.references.map(_.asInstanceOf[AttributeReference].name))
        .flatMap(_.toSeq)
      val filterColumnNames = condition.references.map(_.name).toSeq

      Some(project, filter, projectColumnNames, filterColumnNames, logicalRelation, fsRelation)

    case filter @ Filter(
          condition: Expression,
          logicalRelation @ LogicalRelation(
            fsRelation @ HadoopFsRelation(_, _, _, _, _, _),
            _,
            _,
            _)) =>
      val relationColumnsName = logicalRelation.output.map(_.name)
      val filterColumnNames = condition.references.map(_.name).toSeq

      Some(filter, filter, relationColumnsName, filterColumnNames, logicalRelation, fsRelation)

    case _ => None // plan does not match with any of filter index rule patterns
  }
}<|MERGE_RESOLUTION|>--- conflicted
+++ resolved
@@ -136,33 +136,10 @@
       outputColumns: Seq[String],
       filterColumns: Seq[String],
       fsRelation: HadoopFsRelation): Seq[IndexLogEntry] = {
-<<<<<<< HEAD
-
-    // map of signature provider to signature for this subplan
-    val signatureMap: mutable.Map[String, String] = mutable.Map()
-
-    def signatureValid(entry: IndexLogEntry): Boolean = {
-      val sourcePlanSignatures = entry.source.plan.properties.fingerprint.properties.signatures
-      assert(sourcePlanSignatures.length == 1)
-      val sourcePlanSignature = sourcePlanSignatures.head
-
-      if (!signatureMap.contains(sourcePlanSignature.provider)) {
-        val signature = LogicalPlanSignatureProvider
-          .create(sourcePlanSignature.provider)
-          .signature(filter)
-        signatureMap.put(sourcePlanSignature.provider, signature)
-      }
-
-      signatureMap(sourcePlanSignature.provider).equals(sourcePlanSignature.value)
-    }
-
-    val allIndexes = Hyperspace
-=======
     val indexManager = Hyperspace
->>>>>>> 23f5c533
       .getContext(SparkSession.getActiveSession.get)
       .indexCollectionManager
-    val candidateIndexes = RuleUtils.getCandidateIndexes(indexManager, project)
+    val candidateIndexes = RuleUtils.getCandidateIndexes(indexManager, filter)
 
     candidateIndexes.filter { index =>
       indexCoversPlan(
