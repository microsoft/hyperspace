--- conflicted
+++ resolved
@@ -28,11 +28,8 @@
 
 import com.microsoft.hyperspace.{ActiveSparkSession, Hyperspace}
 import com.microsoft.hyperspace.index.IndexLogEntry
-<<<<<<< HEAD
+import com.microsoft.hyperspace.telemetry.{AppInfo, HyperspaceEventLogging, HyperspaceIndexUsageEvent}
 import com.microsoft.hyperspace.util.ResolverUtils
-=======
-import com.microsoft.hyperspace.telemetry.{AppInfo, HyperspaceEventLogging, HyperspaceIndexUsageEvent}
->>>>>>> dcd249ee
 
 /**
  * FilterIndex rule looks for opportunities in a logical plan to replace
@@ -142,8 +139,6 @@
    * For a given relation, find all available indexes on it which fully cover given output and
    * filter columns.
    *
-   * TODO: This method is duplicated in FilterIndexRule and JoinIndexRule. Deduplicate.
-   *
    * @param filter Filter node in the subplan that is being optimized.
    * @param outputColumns List of output columns in subplan.
    * @param filterColumns List of columns in filter predicate.
@@ -162,7 +157,6 @@
 
     candidateIndexes.filter { index =>
       indexCoversPlan(
-        fsRelation.sparkSession,
         outputColumns,
         filterColumns,
         index.indexedColumns,
@@ -185,7 +179,6 @@
    *         2. Filter predicate contains first column in index's 'indexed' columns.
    */
   private def indexCoversPlan(
-      spark: SparkSession,
       outputColumns: Seq[String],
       filterColumns: Seq[String],
       indexedColumns: Seq[String],
