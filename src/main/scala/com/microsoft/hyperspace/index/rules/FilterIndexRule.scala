/*
 * Copyright (2020) The Hyperspace Project Authors.
 *
 * Licensed under the Apache License, Version 2.0 (the "License");
 * you may not use this file except in compliance with the License.
 * You may obtain a copy of the License at
 *
 * http://www.apache.org/licenses/LICENSE-2.0
 *
 * Unless required by applicable law or agreed to in writing, software
 * distributed under the License is distributed on an "AS IS" BASIS,
 * WITHOUT WARRANTIES OR CONDITIONS OF ANY KIND, either express or implied.
 * See the License for the specific language governing permissions and
 * limitations under the License.
 */

package com.microsoft.hyperspace.index.rules

import org.apache.spark.internal.Logging
import org.apache.spark.sql.catalyst.analysis.CleanupAliases
import org.apache.spark.sql.catalyst.expressions.{AttributeReference, Expression}
import org.apache.spark.sql.catalyst.plans.logical.{Filter, LogicalPlan, Project}
import org.apache.spark.sql.catalyst.rules.Rule
import org.apache.spark.sql.execution.datasources._

import com.microsoft.hyperspace.{ActiveSparkSession, Hyperspace}
import com.microsoft.hyperspace.actions.Constants
import com.microsoft.hyperspace.index.IndexLogEntry
import com.microsoft.hyperspace.telemetry.{AppInfo, HyperspaceEventLogging, HyperspaceIndexUsageEvent}
import com.microsoft.hyperspace.util.{HyperspaceConf, ResolverUtils}

/**
 * FilterIndex rule looks for opportunities in a logical plan to replace
 * a relation with an available covering index according to columns in
 * filter predicate.
 */
object FilterIndexRule
    extends Rule[LogicalPlan]
    with Logging
    with HyperspaceEventLogging
    with ActiveSparkSession {
  override def apply(plan: LogicalPlan): LogicalPlan = {
    // FilterIndex rule looks for below patterns, in ordered manner, to trigger a transformation:
    //  Pattern-1: Scan -> Filter -> Project
    //  Pattern-2: Scan -> Filter
    // Pattern-2 covers the case where project node is eliminated or not present. An example is
    // when all columns are selected.
    // Currently, this rule replaces a relation with an index when:
    //  1. The index covers all columns from the filter predicate and output columns list, and
    //  2. Filter predicate's columns include the first 'indexed' column of the index.
    plan transformDown {
      case ExtractFilterNode(originalPlan, filter, outputColumns, filterColumns, _, fsRelation) =>
        try {
          val candidateIndexes =
            findCoveringIndexes(filter, outputColumns, filterColumns, fsRelation)
          rank(candidateIndexes) match {
            case Some(index) =>
              // Do not set BucketSpec to avoid limiting Spark's degree of parallelism.
              val transformedPlan =
                RuleUtils.transformPlanToUseIndex(
                  spark,
                  index,
                  originalPlan,
                  useBucketSpec = false)
              logEvent(
                HyperspaceIndexUsageEvent(
                  AppInfo(
                    sparkContext.sparkUser,
                    sparkContext.applicationId,
                    sparkContext.appName),
                  Seq(index),
                  filter.toString,
                  transformedPlan.toString,
                  "Filter index rule applied."))
              transformedPlan
            case None => originalPlan
          }
        } catch {
          case e: Exception =>
            logWarning("Non fatal exception in running filter index rule: " + e.getMessage)
            originalPlan
        }
    }
  }

  /**
   * For a given relation, find all available indexes on it which fully cover given output and
   * filter columns.
   *
   * @param filter Filter node in the subplan that is being optimized.
   * @param outputColumns List of output columns in subplan.
   * @param filterColumns List of columns in filter predicate.
   * @param fsRelation Input relation in the subplan.
   * @return List of available candidate indexes on fsRelation for the given columns.
   */
  private def findCoveringIndexes(
      filter: Filter,
      outputColumns: Seq[String],
      filterColumns: Seq[String],
      fsRelation: HadoopFsRelation): Seq[IndexLogEntry] = {
    RuleUtils.getLogicalRelation(filter) match {
      case Some(r) =>
        val indexManager = Hyperspace
          .getContext(spark)
          .indexCollectionManager
<<<<<<< HEAD
        val candidateIndexes =
          RuleUtils.getCandidateIndexes(spark, indexManager, r)
=======
>>>>>>> 6812bcf1

        // TODO: the following check only considers indexes in ACTIVE state for usage. Update
        //  the code to support indexes in transitioning states as well.
        //  See https://github.com/microsoft/hyperspace/issues/65
        val allIndexes = indexManager.getIndexes(Seq(Constants.States.ACTIVE))

        val candidateIndexes = allIndexes.filter { index =>
          indexCoversPlan(
            outputColumns,
            filterColumns,
            index.indexedColumns,
            index.includedColumns,
            fsRelation.fileFormat)
        }

        // Get candidate via file-level metadata validation. This is performed after pruning
        // by column schema, as this might be expensive when there are numerous files in the
        // relation or many indexes to be checked.
        RuleUtils.getCandidateIndexes(candidateIndexes, r, HyperspaceConf.hybridScanEnabled(spark))

      case None => Nil // There is zero or more than one LogicalRelation nodes in Filter's subplan
    }
  }

  /**
   * For a given index and filter and output columns, check if index covers them
   * according to the FilterIndex rule requirement.
   *
   * @param outputColumns List of output columns in subplan.
   * @param filterColumns List of columns in filter predicate.
   * @param indexedColumns List of indexed columns (e.g. from an index being checked)
   * @param includedColumns List of included columns (e.g. from an index being checked)
   * @param fileFormat FileFormat for input relation in original logical plan.
   * @return 'true' if
   *         1. Index fully covers output and filter columns, and
   *         2. Filter predicate contains first column in index's 'indexed' columns.
   */
  private def indexCoversPlan(
      outputColumns: Seq[String],
      filterColumns: Seq[String],
      indexedColumns: Seq[String],
      includedColumns: Seq[String],
      fileFormat: FileFormat): Boolean = {
    val allColumnsInPlan = outputColumns ++ filterColumns
    val allColumnsInIndex = indexedColumns ++ includedColumns

    // TODO: Normalize predicates into CNF and incorporate more conditions.
    ResolverUtils.resolve(spark, indexedColumns.head, filterColumns).isDefined &&
    ResolverUtils.resolve(spark, allColumnsInPlan, allColumnsInIndex).isDefined
  }

  /**
   * @param candidates List of all indexes that fully cover logical plan.
   * @return top-most index which is expected to maximize performance gain
   *         according to ranking algorithm.
   */
  private def rank(candidates: Seq[IndexLogEntry]): Option[IndexLogEntry] = {
    // TODO: Add ranking algorithm to sort candidates.
    candidates match {
      case Nil => None
      case _ => Some(candidates.head)
    }
  }
}

object ExtractFilterNode {
  type returnType = (
      LogicalPlan, // original plan
      Filter,
      Seq[String], // output columns
      Seq[String], // filter columns
      LogicalRelation,
      HadoopFsRelation)

  def unapply(plan: LogicalPlan): Option[returnType] = plan match {
    case project @ Project(
          _,
          filter @ Filter(
            condition: Expression,
            logicalRelation @ LogicalRelation(fsRelation: HadoopFsRelation, _, _, _)))
        if !RuleUtils.isIndexApplied(fsRelation) =>
      val projectColumnNames = CleanupAliases(project)
        .asInstanceOf[Project]
        .projectList
        .map(_.references.map(_.asInstanceOf[AttributeReference].name))
        .flatMap(_.toSeq)
      val filterColumnNames = condition.references.map(_.name).toSeq

      Some(project, filter, projectColumnNames, filterColumnNames, logicalRelation, fsRelation)

    case filter @ Filter(
          condition: Expression,
          logicalRelation @ LogicalRelation(fsRelation: HadoopFsRelation, _, _, _))
        if !RuleUtils.isIndexApplied(fsRelation) =>
      val relationColumnsName = logicalRelation.output.map(_.name)
      val filterColumnNames = condition.references.map(_.name).toSeq

      Some(filter, filter, relationColumnsName, filterColumnNames, logicalRelation, fsRelation)

    case _ => None // plan does not match with any of filter index rule patterns
  }
}<|MERGE_RESOLUTION|>--- conflicted
+++ resolved
@@ -103,11 +103,6 @@
         val indexManager = Hyperspace
           .getContext(spark)
           .indexCollectionManager
-<<<<<<< HEAD
-        val candidateIndexes =
-          RuleUtils.getCandidateIndexes(spark, indexManager, r)
-=======
->>>>>>> 6812bcf1
 
         // TODO: the following check only considers indexes in ACTIVE state for usage. Update
         //  the code to support indexes in transitioning states as well.
@@ -126,7 +121,7 @@
         // Get candidate via file-level metadata validation. This is performed after pruning
         // by column schema, as this might be expensive when there are numerous files in the
         // relation or many indexes to be checked.
-        RuleUtils.getCandidateIndexes(candidateIndexes, r, HyperspaceConf.hybridScanEnabled(spark))
+        RuleUtils.getCandidateIndexes(spark, candidateIndexes, r)
 
       case None => Nil // There is zero or more than one LogicalRelation nodes in Filter's subplan
     }
