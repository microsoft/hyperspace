/*
 * Copyright (2020) The Hyperspace Project Authors.
 *
 * Licensed under the Apache License, Version 2.0 (the "License");
 * you may not use this file except in compliance with the License.
 * You may obtain a copy of the License at
 *
 * http://www.apache.org/licenses/LICENSE-2.0
 *
 * Unless required by applicable law or agreed to in writing, software
 * distributed under the License is distributed on an "AS IS" BASIS,
 * WITHOUT WARRANTIES OR CONDITIONS OF ANY KIND, either express or implied.
 * See the License for the specific language governing permissions and
 * limitations under the License.
 */

package com.microsoft.hyperspace.index.rules

import scala.collection.mutable
import scala.util.Try

import org.apache.spark.internal.Logging
import org.apache.spark.sql.catalyst.analysis.CleanupAliases
import org.apache.spark.sql.catalyst.expressions.{Alias, And, Attribute, AttributeReference, AttributeSet, EqualTo, Expression}
import org.apache.spark.sql.catalyst.plans.logical.{Join, LogicalPlan, Project}
import org.apache.spark.sql.catalyst.rules.Rule
import org.apache.spark.sql.execution.datasources.{HadoopFsRelation, LogicalRelation}

import com.microsoft.hyperspace.{ActiveSparkSession, Hyperspace}
import com.microsoft.hyperspace.actions.Constants
import com.microsoft.hyperspace.index._
import com.microsoft.hyperspace.index.rankers.JoinIndexRanker
import com.microsoft.hyperspace.telemetry.{AppInfo, HyperspaceEventLogging, HyperspaceIndexUsageEvent}
import com.microsoft.hyperspace.util.HyperspaceConf
import com.microsoft.hyperspace.util.ResolverUtils._

/**
 * Rule to optimize a join between two indexed dataframes.
 *
 * This rule improves a SortMergeJoin performance by replacing data files with index files.
 * The index files being bucketed and sorted, will eliminate a full shuffle of the data
 * during a sort-merge-join operation.
 *
 * For e.g.
 * SELECT T1.A, T1.B, T2.C, T2.D FROM T1, T2 WHERE T1.A = T2.C
 * The above query can be optimized to use indexes if indexes of the following configs exist:
 * Index1: indexedColumns: T1.A, includedColumns: T1.B
 * Index2: indexedColumns: T2.C, includedColumns: T2.D
 *
 * These indexes are indexed by the join columns and can improve the query performance by
 * avoiding full shuffling of T1 and T2.
 */
object JoinIndexRule
    extends Rule[LogicalPlan]
    with Logging
    with HyperspaceEventLogging
    with ActiveSparkSession {
  def apply(plan: LogicalPlan): LogicalPlan = plan transformUp {
    case join @ Join(l, r, _, Some(condition)) if isApplicable(l, r, condition) =>
      try {
        getBestIndexPair(l, r, condition)
          .map {
            case (lIndex, rIndex) =>
              val updatedPlan =
                join
                  .copy(
                    left =
                      RuleUtils.transformPlanToUseIndex(spark, lIndex, l, useBucketSpec = true),
                    right =
                      RuleUtils.transformPlanToUseIndex(spark, rIndex, r, useBucketSpec = true))

              logEvent(
                HyperspaceIndexUsageEvent(
                  AppInfo(
                    sparkContext.sparkUser,
                    sparkContext.applicationId,
                    sparkContext.appName),
                  Seq(lIndex, rIndex),
                  join.toString,
                  updatedPlan.toString,
                  "Join index rule applied."))

              updatedPlan
          }
          .getOrElse(join)
      } catch {
        case e: Exception =>
          logWarning("Non fatal exception in running join index rule: " + e.getMessage)
          join
      }
  }

  /**
<<<<<<< HEAD
   * Get a usable index pair for left and right subplans. The first element of the pair is for
   * left subplan, and the second is for the right subplan.
   *
   * Pre-requisites:
   * 1. the plan is supported for join index optimizations
   *
   * @param left left subplan
   * @param right right subplan
   * @param condition join condition
   * @return IndexLogEntry pair where the first element represents index for left subplan.
   *         Second for right.
   */
  private def getUsableIndexPair(
      left: LogicalPlan,
      right: LogicalPlan,
      condition: Expression): Option[(IndexLogEntry, IndexLogEntry)] = {
    val indexManager = Hyperspace
      .getContext(spark)
      .indexCollectionManager
    val lIndexes =
      RuleUtils
        .getLogicalRelation(left)
        .map(RuleUtils.getCandidateIndexes(spark, indexManager, _))
    if (lIndexes.isEmpty || lIndexes.get.isEmpty) {
      return None
    }

    val rIndexes =
      RuleUtils
        .getLogicalRelation(right)
        .map(RuleUtils.getCandidateIndexes(spark, indexManager, _))
    if (rIndexes.isEmpty || rIndexes.get.isEmpty) {
      return None
    }

    getBestIndexPair(left, right, condition, lIndexes.get, rIndexes.get)
  }

  /**
=======
>>>>>>> 6812bcf1
   * Checks whether this join rule is applicable for the current node
   *
   * @param l left logical plan
   * @param r right logical plan
   * @param condition join condition
   * @return true if supported. False if not.
   */
  private def isApplicable(l: LogicalPlan, r: LogicalPlan, condition: Expression): Boolean = {
    isJoinConditionSupported(condition) &&
    RuleUtils.getLogicalRelation(l).isDefined && RuleUtils.getLogicalRelation(r).isDefined &&
    isPlanLinear(l) && isPlanLinear(r) && !isPlanModified(l) && !isPlanModified(r) &&
    ensureAttributeRequirements(l, r, condition)
  }

  /**
   * Check for supported Join Conditions. Equi-Joins in simple CNF form are supported.
   *
   * Predicates should be of the form (A = B and C = D and E = F and...). OR based conditions
   * are not supported. E.g. (A = B OR C = D) is not supported
   *
   * TODO: Investigate whether OR condition can use bucketing info for optimization
   *
   * @param condition the join condition
   * @return true if the condition is supported. False otherwise.
   */
  private def isJoinConditionSupported(condition: Expression): Boolean = {
    condition match {
      case EqualTo(_: AttributeReference, _: AttributeReference) => true
      case And(left, right) => isJoinConditionSupported(left) && isJoinConditionSupported(right)
      case _ => false
    }
  }

  /**
   * Checks whether a logical plan is linear. Linear means starting at the top, each node in the
   * plan has at most one child.
   *
   * Note: More work needs to be done to support arbitrary logical plans. Until then, this check
   * is in place to avoid unexplored scenarios.
   *
   * The non-linearity can affect when the logical plan signature conflicts happen.
   * Assume plan: Join(A, Join(B, C)) ->
   * Here,
   * left = A
   * right = Join(B, C)
   *
   * If by any chance, signature(right) matches with some signature(some other table D), then
   * we might use indexes of table D as a replacement of right
   * This problem is possible because currently the signature function depends on the data files
   * only. It doesn't incorporate the logical plan structure.
   * Once the signature function evolves to take the plan structure into account, we can remove
   * the linearity check completely.
   *
   * @param plan logical plan
   * @return true if the plan is linear. False otherwise
   */
  private def isPlanLinear(plan: LogicalPlan): Boolean =
    plan.children.length <= 1 && plan.children.forall(isPlanLinear)

  /**
   * Check if the candidate plan is already modified by Hyperspace or not.
   * This can be determined by an identifier in options field of HadoopFsRelation.
   *
   * @param plan Logical plan.
   * @return true if the relation in the plan is modified by Hyperspace.
   */
  private def isPlanModified(plan: LogicalPlan): Boolean = {
    plan.find {
      case LogicalRelation(fsRelation: HadoopFsRelation, _, _, _) =>
        RuleUtils.isIndexApplied(fsRelation)
      case _ => false
    }.isDefined
  }

  /**
   * Requirements to support join optimizations using join indexes are as follows:
   *
   * 1. All Join condition attributes, i.e. attributes referenced in join condition
   * must directly come from base relation attributes.
   * E.g. for condition (A = B) => Both A and B should come directly from the base tables.
   *
   * This will not be true if say, A is an alias of some other column C from the base table. We
   * don't optimize Join queries for such cases.
   * E.g. The following query is not supported:
   *    WITH newT1 AS (SELECT a AS aliasCol FROM T1)
   *    SELECT aliasCol, b
   *    FROM newT1, T2
   *    WHERE newT1.aliasCol = T2.b
   * Here, aliasCol is not directly from the base relation T1
   *
   * TODO: add alias resolver for supporting aliases in join condition. Until then,
   *   make sure this scenario isn't supported
   *
   * 2. For each equality condition in the join predicate, one attribute must belong to the left
   * subplan, and another from right subplan.
   * E.g. A = B => A should come from left and B should come from right or vice versa.
   *
   * 3. Exclusivity Check: Join Condition Attributes from left subplan must exclusively have
   * one-to-one mapping with join condition attributes from right subplan.
   * E.g. (A = B and C = D) is supported. A maps with B, C maps with D exclusively.
   * E.g. (A = B and A = D) is not supported. A maps with both B and D. There isn't a one-to-one
   * mapping.
   *
   *
   * Background knowledge:
   * An alias in a query plan is represented as [[Alias]] at the time of
   * its creation. Unnecessary aliases get resolved and removed during query analysis phase by
   * [[CleanupAliases]] rule. Some nodes still remain with alias definitions. E.g. [[Project]].
   *
   * Secondly, the output of a logical plan is an [[AttributeSet]]. Alias objects get converted
   * to [[AttributeReference]]s at plan boundaries.
   *
   * From looking at the join condition, we can't know whether the attributes used in the
   * condition were original columns from the base table, or were alias-turned-attributes.
   *
   *
   * Algorithm:
   * 1. Collect base table attributes from leaf LogicalRelation nodes. These are the output set
   * from leaf nodes. (Non-[[LogicalRelation]] nodes could be in-memory tables for e.g.)
   * 2. Maintain a mapping of join condition attributes.
   * 3. For every equality condition (A == B), Ensure one-to-one mapping between A and B. A
   * should not be compared against any other attribute than B. B should not be compared with any
   * other attribute than A. Steps:
   *   a. A and B should belong to base tables from left and right subplans.
   *   b. If A belongs to left subplan, B should be from right, or vice-versa.
   *   c. If A and B are never seen in the past (check the mapping), add them to the map with
   *      (A -> B) and (B -> A) entries
   *   d. If A exists in the map, make sure A maps to B AND B maps to A back.
   *   e. If A doesn't exist in the map, B should not exist in the map
   *
   * Note: this check might affect performance of query optimizer for very large query plans,
   * because of multiple collectLeaves calls. We call this method as late as possible.
   *
   * @param l left logical plan
   * @param r right logical plan
   * @param condition join condition
   * @return true if all attributes in join condition are from base LogicalRelation nodes. False
   *         otherwise
   */
  private def ensureAttributeRequirements(
      l: LogicalPlan,
      r: LogicalPlan,
      condition: Expression): Boolean = {
    // Output attributes from base relations. Join condition attributes must belong to these
    // attributes. We work on canonicalized forms to make sure we support case-sensitivity.
    val lBaseAttrs = relationOutputs(l).map(_.canonicalized)
    val rBaseAttrs = relationOutputs(r).map(_.canonicalized)

    def fromDifferentBaseRelations(c1: Expression, c2: Expression): Boolean = {
      (lBaseAttrs.contains(c1) && rBaseAttrs.contains(c2)) ||
      (lBaseAttrs.contains(c2) && rBaseAttrs.contains(c1))
    }

    // Map to maintain and check one-to-one relation between join condition attributes. For join
    // condition attributes, we store their corresponding base relation attributes in the map.
    // This ensures uniqueness of attributes in case of case-insensitive system. E.g. We want to
    // store just one copy of column 'A' when join condition contains column 'A' as well as 'a'.
    val attrMap = new mutable.HashMap[Expression, Expression]()

    extractConditions(condition).forall {
      case EqualTo(e1, e2) =>
        val (c1, c2) = (e1.canonicalized, e2.canonicalized)
        // Check 1: c1 and c2 should belong to l and r respectively, or r and l respectively.
        if (!fromDifferentBaseRelations(c1, c2)) {
          return false
        }
        // Check 2: c1 is compared only against c2 and vice versa.
        if (attrMap.contains(c1) && attrMap.contains(c2)) {
          attrMap(c1).equals(c2) && attrMap(c2).equals(c1)
        } else if (!attrMap.contains(c1) && !attrMap.contains(c2)) {
          attrMap.put(c1, c2)
          attrMap.put(c2, c1)
          true
        } else {
          false
        }
      case _ => throw new IllegalStateException("Unsupported condition found")
    }
  }

  /**
   * Get best ranked index pair from available indexes of both sides.
   *
   * @param left Left subplan.
   * @param right Right subplan.
   * @param joinCondition Join condition.
   * @return The best index pair, where the first element is for left subplan, second for right.
   */
  private def getBestIndexPair(
      left: LogicalPlan,
      right: LogicalPlan,
      joinCondition: Expression): Option[(IndexLogEntry, IndexLogEntry)] = {
    val indexManager = Hyperspace
      .getContext(spark)
      .indexCollectionManager

    // TODO: the following check only considers indexes in ACTIVE state for usage. Update
    //  the code to support indexes in transitioning states as well.
    //  See https://github.com/microsoft/hyperspace/issues/65
    val allIndexes = indexManager.getIndexes(Seq(Constants.States.ACTIVE))

    val lBaseAttrs = relationOutputs(left).map(_.name)
    val rBaseAttrs = relationOutputs(right).map(_.name)

    // Map of left resolved columns with their corresponding right resolved
    // columns from condition.
    val lRMap = getLRColumnMapping(lBaseAttrs, rBaseAttrs, joinCondition)
    val lRequiredIndexedCols = lRMap.keys.toSeq
    val rRequiredIndexedCols = lRMap.values.toSeq

    // All required columns resolved with base relation.
    val lRequiredAllCols = resolve(spark, allRequiredCols(left), lBaseAttrs).get
    val rRequiredAllCols = resolve(spark, allRequiredCols(right), rBaseAttrs).get

    // Make sure required indexed columns are subset of all required columns for a subplan
    require(resolve(spark, lRequiredIndexedCols, lRequiredAllCols).isDefined)
    require(resolve(spark, rRequiredIndexedCols, rRequiredAllCols).isDefined)

    val lUsable = getUsableIndexes(allIndexes, lRequiredIndexedCols, lRequiredAllCols)
    val rUsable = getUsableIndexes(allIndexes, rRequiredIndexedCols, rRequiredAllCols)

    // Get candidate via file-level metadata validation. This is performed after pruning
    // by column schema, as this might be expensive when there are numerous files in the
    // relation or many indexes to be checked.
    val lIndexes = RuleUtils.getCandidateIndexes(
      lUsable,
      RuleUtils.getLogicalRelation(left).get,
      HyperspaceConf.hybridScanEnabled(spark))
    val rIndexes = RuleUtils.getCandidateIndexes(
      rUsable,
      RuleUtils.getLogicalRelation(right).get,
      HyperspaceConf.hybridScanEnabled(spark))

    val compatibleIndexPairs = getCompatibleIndexPairs(lIndexes, rIndexes, lRMap)

    compatibleIndexPairs.map(indexPairs => JoinIndexRanker.rank(indexPairs).head)
  }

  private def relationOutputs(l: LogicalPlan): Seq[Attribute] = {
    l.collectLeaves().filter(_.isInstanceOf[LogicalRelation]).flatMap(_.output)
  }

  /**
   * Returns list of column names which must be present in either the indexed or the included
   * columns list of a selected index. For this, collect all columns referenced in the plan
   * EXCEPT for the logical relation (i.e. scan node).
   *
   * E.g. Project(A, B) -> Filter (C = 10) -> Scan T(A,B,C,D,E)
   * In the above scenario, A, B, C must be part of either the indexed or the included columns
   * requirement. D,E are not part of the requirement.
   *
   * E.g Filter (C = 10) -> Scan T(A,B,C,D,E)
   * In this example, it turns out, all columns A,B,C,D,E are required columns. The Filter
   * node doesn't do column pruning. This query plan corresponds to a sql query:
   * SELECT * FROM T WHERE C = 10
   * We need to make sure all columns are part of the required columns
   *
   * Algorithm:
   * 1. allReferences: Collect all referenced columns from nodes as required columns. These
   * columns (i.e. `LogicalPlan.references`) represent the columns used in the plan. For e.g.
   * Filter(a = 10 && b > 20) contains column 'a' and 'b' as referenced columns.
   *
   * 2. topLevelOutputs: Collect the top level output columns from the plan. These are required
   * as these will be used later on in the original query. This is basically a shortened list
   * of columns which did not get masked in intermediate Project nodes.
   *  E.g.1 Filter (C = 10) -> Scan T(A,B,C,D,E)
   *  Here, top level output will contain all columns A,B,C,D,E
   *
   *  E.g.2 Project (A) -> Filter(c=10) -> Scan T(A,B,C,D,E)
   *  Here, top level output will contain only column A
   *
   * 3. return the distinct set of column names from 1 and 2 combined.
   *
   * @param plan logical plan
   * @return list of column names from this plan which must be part of either indexed or included
   *         columns in a chosen index
   */
  private def allRequiredCols(plan: LogicalPlan): Seq[String] = {
    val cleaned = CleanupAliases(plan)
    val allReferences = cleaned.collect {
      case _: LogicalRelation => Seq()
      case p => p.references
    }.flatten
    val topLevelOutputs = cleaned.outputSet.toSeq

    (allReferences ++ topLevelOutputs).distinct.collect {
      case attr: AttributeReference => attr.name
    }
  }

  /**
   * Returns a one-to-one column mapping from the predicates. E.g. for predicate.
   * T1.A = T2.B and T2.D = T1.C
   * it returns a mapping (A -> B), (C -> D), assuming T1 is left table and t2 is right
   *
   * This mapping is used to find compatible indexes of T1 and T2.
   *
   * @param leftBaseAttrs required indexed columns from left plan
   * @param rightBaseAttrs required indexed columns from right plan
   * @param condition join condition which will be used to find the left-right column mapping
   * @return Mapping of corresponding columns from left and right, depending on the join
   *         condition. The keys represent columns from left subplan. The values are columns from
   *         right subplan.
   */
  private def getLRColumnMapping(
      leftBaseAttrs: Seq[String],
      rightBaseAttrs: Seq[String],
      condition: Expression): Map[String, String] = {
    extractConditions(condition).map {
      case EqualTo(attr1: AttributeReference, attr2: AttributeReference) =>
        Try {
          (
            resolve(spark, attr1.name, leftBaseAttrs).get,
            resolve(spark, attr2.name, rightBaseAttrs).get)
        }.getOrElse {
          Try {
            (
              resolve(spark, attr2.name, leftBaseAttrs).get,
              resolve(spark, attr1.name, rightBaseAttrs).get)
          }.getOrElse {
            throw new IllegalStateException("Unexpected exception while using join rule")
          }
        }
    }.toMap
  }

  /**
   * Simple single equi-join conditions and composite AND based conditions will be optimized.
   * OR-based conditions will not be optimized
   *
   * @param condition Join condition
   * @return Sequence of simple conditions from original condition
   */
  private def extractConditions(condition: Expression): Seq[Expression] = condition match {
    case EqualTo(_: AttributeReference, _: AttributeReference) =>
      Seq(condition)
    case And(left, right) =>
      extractConditions(left) ++ extractConditions(right)
    case _ => throw new IllegalStateException("Unsupported condition found")
  }

  /**
   * Get usable indexes which satisfy indexed and included column requirements.
   *
   * Pre-requisite: the indexed and included columns required must be already resolved with their
   * corresponding base relation columns at this point.
   *
   * @param indexes All available indexes for the logical plan
   * @param requiredIndexCols required indexed columns resolved with their base relation column.
   * @param allRequiredCols required included columns resolved with their base relation column.
   * @return Indexes which satisfy the indexed and covering column requirements from the logical
   *         plan and join condition
   */
  private def getUsableIndexes(
      indexes: Seq[IndexLogEntry],
      requiredIndexCols: Seq[String],
      allRequiredCols: Seq[String]): Seq[IndexLogEntry] = {
    indexes.filter { idx =>
      val allCols = idx.indexedColumns ++ idx.includedColumns

      // All required index columns should match one-to-one with all indexed columns and
      // vice-versa. All required columns must be present in the available index columns.
      requiredIndexCols.toSet.equals(idx.indexedColumns.toSet) &&
      allRequiredCols.forall(allCols.contains)
    }
  }

  /**
   * Get compatible index pairs from left and right
   * Compatible indexes have same order of index columns
   * For e.g.
   * SELECT P, Q FROM T1, T2 WHERE T1.A = T2.B and T1.C = T2.D
   * IDX1((A,C), (_)) is compatible with IDX2((B,D), (_))
   * IDX3((C,A), (_)) is compatible with IDX4((D,B), (_))
   *
   * On the other hand,
   * IDX1((A,C), (_)) is NOT compatible with IDX4((D,B), (_)) because order of columns does not
   * match with the join condition
   *
   * In this case, the method must return pairs: (IDX1, IDX2), (IDX3, IDX4) but must not return
   * (IDX1, IDX4)
   *
   * @param lIndexes All possibly usable indexes for left side of the join
   * @param rIndexes All possibly usable indexes for right side of the join
   * @param lRMap Map for corresponding columns from left and right subplan.
   * @return Compatible index pairs for left and right. First value of a pair represents left
   *         index. Second value represents right index
   */
  private def getCompatibleIndexPairs(
      lIndexes: Seq[IndexLogEntry],
      rIndexes: Seq[IndexLogEntry],
      lRMap: Map[String, String]): Option[Seq[(IndexLogEntry, IndexLogEntry)]] = {
    val compatibleIndexes = for {
      lIdx <- lIndexes
      rIdx <- rIndexes
      if isCompatible(lIdx, rIdx, lRMap)
    } yield (lIdx, rIdx)

    if (compatibleIndexes.nonEmpty) {
      Some(compatibleIndexes)
    } else {
      None
    }
  }

  /**
   * Two indexes are compatible with each other if the corresponding indexed columns of both
   * indexes are in the same order. Corresponding indexed columns are passed in a left to right
   * column mapping.
   *
   * E.g.
   * Let column mapping is (LA -> RA, LB -> RB), where LA, LB are columns of left subplan,
   * RA, RB are columns of right subplan.
   *
   * An index with indexed columns (LA, LB) is compatible with an index with indexed columns
   * (RA, RB), but not with indexed columns (RB, RA)
   *
   * Note: If number of buckets are same, it's great. If they are not, the indexes can still be
   * used by spark. Spark will pick one to repartition into number of buckets equal to the other.
   *
   * @param lIndex first index
   * @param rIndex second index
   * @param columnMapping Mapping of columns from left subplan to corresponding columns in right
   *                      subplan. Keys represent left subplan. Values represent right.
   * @return true if the two indexes can be used together to improve join query
   */
  private def isCompatible(
      lIndex: IndexLogEntry,
      rIndex: IndexLogEntry,
      columnMapping: Map[String, String]): Boolean = {
    require(columnMapping.keys.toSet.equals(lIndex.indexedColumns.toSet))
    require(columnMapping.values.toSet.equals(rIndex.indexedColumns.toSet))

    val requiredRightIndexedCols = lIndex.indexedColumns.map(columnMapping)
    rIndex.indexedColumns.equals(requiredRightIndexedCols)
  }
}<|MERGE_RESOLUTION|>--- conflicted
+++ resolved
@@ -91,48 +91,6 @@
   }
 
   /**
-<<<<<<< HEAD
-   * Get a usable index pair for left and right subplans. The first element of the pair is for
-   * left subplan, and the second is for the right subplan.
-   *
-   * Pre-requisites:
-   * 1. the plan is supported for join index optimizations
-   *
-   * @param left left subplan
-   * @param right right subplan
-   * @param condition join condition
-   * @return IndexLogEntry pair where the first element represents index for left subplan.
-   *         Second for right.
-   */
-  private def getUsableIndexPair(
-      left: LogicalPlan,
-      right: LogicalPlan,
-      condition: Expression): Option[(IndexLogEntry, IndexLogEntry)] = {
-    val indexManager = Hyperspace
-      .getContext(spark)
-      .indexCollectionManager
-    val lIndexes =
-      RuleUtils
-        .getLogicalRelation(left)
-        .map(RuleUtils.getCandidateIndexes(spark, indexManager, _))
-    if (lIndexes.isEmpty || lIndexes.get.isEmpty) {
-      return None
-    }
-
-    val rIndexes =
-      RuleUtils
-        .getLogicalRelation(right)
-        .map(RuleUtils.getCandidateIndexes(spark, indexManager, _))
-    if (rIndexes.isEmpty || rIndexes.get.isEmpty) {
-      return None
-    }
-
-    getBestIndexPair(left, right, condition, lIndexes.get, rIndexes.get)
-  }
-
-  /**
-=======
->>>>>>> 6812bcf1
    * Checks whether this join rule is applicable for the current node
    *
    * @param l left logical plan
@@ -358,13 +316,13 @@
     // by column schema, as this might be expensive when there are numerous files in the
     // relation or many indexes to be checked.
     val lIndexes = RuleUtils.getCandidateIndexes(
+      spark,
       lUsable,
-      RuleUtils.getLogicalRelation(left).get,
-      HyperspaceConf.hybridScanEnabled(spark))
+      RuleUtils.getLogicalRelation(left).get)
     val rIndexes = RuleUtils.getCandidateIndexes(
+      spark,
       rUsable,
-      RuleUtils.getLogicalRelation(right).get,
-      HyperspaceConf.hybridScanEnabled(spark))
+      RuleUtils.getLogicalRelation(right).get)
 
     val compatibleIndexPairs = getCompatibleIndexPairs(lIndexes, rIndexes, lRMap)
 
