/*
 * Copyright (2020) The Hyperspace Project Authors.
 *
 * Licensed under the Apache License, Version 2.0 (the "License");
 * you may not use this file except in compliance with the License.
 * You may obtain a copy of the License at
 *
 * http://www.apache.org/licenses/LICENSE-2.0
 *
 * Unless required by applicable law or agreed to in writing, software
 * distributed under the License is distributed on an "AS IS" BASIS,
 * WITHOUT WARRANTIES OR CONDITIONS OF ANY KIND, either express or implied.
 * See the License for the specific language governing permissions and
 * limitations under the License.
 */

package com.microsoft.hyperspace.index.rules

import scala.collection.mutable

import org.apache.hadoop.fs.Path
import org.apache.spark.internal.Logging
import org.apache.spark.sql.SparkSession
import org.apache.spark.sql.catalyst.analysis.CleanupAliases
import org.apache.spark.sql.catalyst.catalog.BucketSpec
import org.apache.spark.sql.catalyst.expressions.{And, Attribute, AttributeReference, EqualTo, Expression}
import org.apache.spark.sql.catalyst.plans.logical.{Join, LogicalPlan}
import org.apache.spark.sql.catalyst.rules.Rule
import org.apache.spark.sql.execution.datasources.{HadoopFsRelation, InMemoryFileIndex, LogicalRelation}
import org.apache.spark.sql.execution.datasources.parquet.ParquetFileFormat
import org.apache.spark.sql.types.StructType

<<<<<<< HEAD
import com.microsoft.hyperspace.{ActiveSparkSession, Hyperspace}
import com.microsoft.hyperspace.actions.Constants
=======
import com.microsoft.hyperspace.Hyperspace
>>>>>>> 5bbb28f0
import com.microsoft.hyperspace.index._
import com.microsoft.hyperspace.index.rankers.JoinIndexRanker
import com.microsoft.hyperspace.telemetry.{AppInfo, HyperspaceEventLogging, HyperspaceIndexUsageEvent}

/**
 * Rule to optimize a join between two indexed dataframes.
 *
 * This rule improves a SortMergeJoin performance by replacing data files with index files.
 * The index files being bucketed and sorted, will eliminate a full shuffle of the data
 * during a sort-merge-join operation.
 *
 * For e.g.
 * SELECT T1.A, T1.B, T2.C, T2.D FROM T1, T2 WHERE T1.A = T2.C
 * The above query can be optimized to use indexes if indexes of the following configs exist:
 * Index1: indexedColumns: T1.A, includedColumns: T1.B
 * Index2: indexedColumns: T2.C, includedColumns: T2.D
 *
 * These indexes are indexed by the join columns and can improve the query performance by
 * avoiding full shuffling of T1 and T2.
 */
object JoinIndexRule
    extends Rule[LogicalPlan]
    with Logging
    with HyperspaceEventLogging
    with ActiveSparkSession {
  def apply(plan: LogicalPlan): LogicalPlan = plan transformUp {
    case join @ Join(l, r, _, Some(condition)) if isApplicable(l, r, condition) =>
      try {
        getUsableIndexPair(l, r, condition)
          .map {
            case (lIndex, rIndex) =>
              val updatedPlan = join
                .copy(left = getReplacementPlan(lIndex, l), right = getReplacementPlan(rIndex, r))

              // TODO: implement scrubber to remove PII from plans before adding plans to events.
              logEvent(HyperspaceIndexUsageEvent(
                AppInfo(sparkContext.sparkUser, sparkContext.applicationId, sparkContext.appName),
                Seq(lIndex, rIndex),
                "", // Blank until scrubber implementation
                "", // Blank until scrubber implementation
                "Join index rule applied."))

              updatedPlan
          }
          .getOrElse(join)
      } catch {
        case e: Exception =>
          logWarning("Non fatal exception in running join index rule: " + e.getMessage)
          join
      }
  }

  /**
   * Get a usable index pair for left and right subplans. The first element of the pair is for
   * left subplan, and the second is for the right subplan.
   *
   * Pre-requisites:
   * 1. the plan is supported for join index optimizations
   *
   * @param left left subplan
   * @param right right subplan
   * @param condition join condition
   * @return IndexLogEntry pair where the first element represents index for left subplan.
   *         Second for right.
   */
  private def getUsableIndexPair(
      left: LogicalPlan,
      right: LogicalPlan,
      condition: Expression): Option[(IndexLogEntry, IndexLogEntry)] = {
    val indexManager = Hyperspace
      .getContext(SparkSession.getActiveSession.get)
      .indexCollectionManager

    val lIndexes = RuleUtils.getCandidateIndexes(indexManager, left)
    if (lIndexes.isEmpty) {
      return None
    }

    val rIndexes = RuleUtils.getCandidateIndexes(indexManager, right)
    if (rIndexes.isEmpty) {
      return None
    }

    getBestIndexPair(left, right, condition, lIndexes, rIndexes)
  }

  /**
   * Get replacement plan for current plan. The replacement plan reads data from indexes
   *
   * Pre-requisites
   * - We know for sure the index which can be used to replace the plan.
   *
   * NOTE: This method currently only supports replacement of Scan Nodes i.e. Logical relations
   *
   * @param index index used in replacement plan
   * @param plan current plan
   * @return replacement plan
   */
  private def getReplacementPlan(index: IndexLogEntry, plan: LogicalPlan): LogicalPlan = {
    val bucketSpec = BucketSpec(
      numBuckets = index.numBuckets,
      bucketColumnNames = index.indexedColumns,
      sortColumnNames = index.indexedColumns)

    val spark = SparkSession.getActiveSession.getOrElse {
      throw new IllegalArgumentException("Could not find active SparkSession")
    }

    val location = new InMemoryFileIndex(spark, Seq(new Path(index.content.root)), Map(), None)
    val relation = HadoopFsRelation(
      location,
      new StructType(),
      index.schema,
      Some(bucketSpec),
      new ParquetFileFormat,
      Map())(spark)

    // Here we can't replace the plan completely with the index. This will create problems.
    // For e.g. if Project(A,B) -> Filter(C = 10) -> Scan (A,B,C,D,E)
    // if we replace this plan with index Scan (A,B,C), we lose the Filter(C=10) and it will
    // lead to wrong results. So we only replace the base relation.
    plan transform {
      case baseRelation @ LogicalRelation(_: HadoopFsRelation, baseOutput, _, _) =>
        val updatedOutput =
          baseOutput.filter(attr => relation.schema.fieldNames.contains(attr.name))
        baseRelation.copy(relation = relation, output = updatedOutput)
    }
  }

  /**
   * Checks whether this join rule is applicable for the current node
   *
   * @param l left logical plan
   * @param r right logical plan
   * @param condition join condition
   * @return true if supported. False if not.
   */
  private def isApplicable(l: LogicalPlan, r: LogicalPlan, condition: Expression): Boolean = {
    isJoinConditionSupported(condition) && isPlanLinear(l) &&
    isPlanLinear(r) && ensureAttributeRequirements(l, r, condition)
  }

  /**
   * Check for supported Join Conditions. Equi-Joins in simple CNF form are supported.
   *
   * Predicates should be of the form (A = B and C = D and E = F and...). OR based conditions
   * are not supported. E.g. (A = B OR C = D) is not supported
   *
   * TODO: Investigate whether OR condition can use bucketing info for optimization
   *
   * @param condition the join condition
   * @return true if the condition is supported. False otherwise.
   */
  private def isJoinConditionSupported(condition: Expression): Boolean = {
    condition match {
      case EqualTo(_: AttributeReference, _: AttributeReference) => true
      case And(left, right) => isJoinConditionSupported(left) && isJoinConditionSupported(right)
      case _ => false
    }
  }

  /**
   * Checks whether a logical plan is linear. Linear means starting at the top, each node in the
   * plan has at most one child.
   *
   * Note: More work needs to be done to support arbitrary logical plans. Until then, this check
   * is in place to avoid unexplored scenarios.
   *
   * The non-linearity can affect when the logical plan signature conflicts happen.
   * Assume plan: Join(A, Join(B, C)) ->
   * Here,
   * left = A
   * right = Join(B, C)
   *
   * If by any chance, signature(right) matches with some signature(some other table D), then
   * we might use indexes of table D as a replacement of right
   * This problem is possible because currently the signature function depends on the data files
   * only. It doesn't incorporate the logical plan structure.
   * Once the signature function evolves to take the plan structure into account, we can remove
   * the linearity check completely.
   *
   * @param plan logical plan
   * @return true if the plan is linear. False otherwise
   */
  private def isPlanLinear(plan: LogicalPlan): Boolean =
    plan.children.length <= 1 && plan.children.forall(isPlanLinear)

  /**
   * Requirements to support join optimizations using join indexes are as follows:
   *
   * 1. All Join condition attributes, i.e. attributes referenced in join condition
   * must directly come from base relation attributes.
   * E.g. for condition (A = B) => Both A and B should come directly from the base tables.
   *
   * This will not be true if say, A is an alias of some other column C from the base table. We
   * don't optimize Join queries for such cases.
   * E.g. The following query is not supported:
   *    WITH newT1 AS (SELECT a AS aliasCol FROM T1)
   *    SELECT aliasCol, b
   *    FROM newT1, T2
   *    WHERE newT1.aliasCol = T2.b
   * Here, aliasCol is not directly from the base relation T1
   *
   * TODO: add alias resolver for supporting aliases in join condition. Until then,
   *   make sure this scenario isn't supported
   *
   * 2. For each equality condition in the join predicate, one attribute must belong to the left
   * subplan, and another from right subplan.
   * E.g. A = B => A should come from left and B should come from right or vice versa.
   *
   * 3. Exclusivity Check: Join Condition Attributes from left subplan must exclusively have
   * one-to-one mapping with join condition attributes from right subplan.
   * E.g. (A = B and C = D) is supported. A maps with B, C maps with D exclusively.
   * E.g. (A = B and A = D) is not supported. A maps with both B and D. There isn't a one-to-one
   * mapping.
   *
   *
   * Background knowledge:
   * An alias in a query plan is represented as [[Alias]] at the time of
   * its creation. Unnecessary aliases get resolved and removed during query analysis phase by
   * [[CleanupAliases]] rule. Some nodes still remain with alias definitions. E.g. [[Project]].
   *
   * Secondly, the output of a logical plan is an [[AttributeSet]]. Alias objects get converted
   * to [[AttributeReference]]s at plan boundaries.
   *
   * From looking at the join condition, we can't know whether the attributes used in the
   * condition were original columns from the base table, or were alias-turned-attributes.
   *
   *
   * Algorithm:
   * 1. Collect base table attributes from leaf LogicalRelation nodes. These are the output set
   * from leaf nodes. (Non-[[LogicalRelation]] nodes could be in-memory tables for e.g.)
   * 2. Maintain a mapping of join condition attributes.
   * 3. For every equality condition (A == B), Ensure one-to-one mapping between A and B. A
   * should not be compared against any other attribute than B. B should not be compared with any
   * other attribute than A. Steps:
   *   a. A and B should belong to base tables from left and right subplans.
   *   b. If A belongs to left subplan, B should be from right, or vice-versa.
   *   c. If A and B are never seen in the past (check the mapping), add them to the map with
   *      (A -> B) and (B -> A) entries
   *   d. If A exists in the map, make sure A maps to B AND B maps to A back.
   *   e. If A doesn't exist in the map, B should not exist in the map
   *
   * Note: this check might affect performance of query optimizer for very large query plans,
   * because of multiple collectLeaves calls. We call this method as late as possible.
   *
   * @param l left logical plan
   * @param r right logical plan
   * @param condition join condition
   * @return true if all attributes in join condition are from base LogicalRelation nodes. False
   *         otherwise
   */
  private def ensureAttributeRequirements(
      l: LogicalPlan,
      r: LogicalPlan,
      condition: Expression): Boolean = {

    // Output attributes from base relations. Join condition attributes must belong to these
    // attributes
    val lBaseAttrs = l.collectLeaves().filter(_.isInstanceOf[LogicalRelation]).flatMap(_.output)
    val rBaseAttrs = r.collectLeaves().filter(_.isInstanceOf[LogicalRelation]).flatMap(_.output)

    def fromDifferentBaseRelations(c1: Expression, c2: Expression): Boolean = {
      def contains(attributes: Seq[Attribute], column: Expression): Boolean = {
        attributes.exists(_.semanticEquals(column))
      }
      (contains(lBaseAttrs, c1) && contains(rBaseAttrs, c2)) ||
      (contains(lBaseAttrs, c2) && contains(rBaseAttrs, c1))
    }

    // Map to maintain and check one-to-one relation between join condition attributes
    val attrMap = new mutable.HashMap[Expression, Expression]()

    extractConditions(condition).forall {
      case EqualTo(c1, c2) =>
        // c1 and c2 should belong to l and r respectively, or r and l respectively.
        if (!fromDifferentBaseRelations(c1, c2)) {
          return false
        }
        // The following validates that c1 is compared only against c2 and vice versa
        if (attrMap.contains(c1) && attrMap.contains(c2)) {
          attrMap(c1).equals(c2) && attrMap(c2).equals(c1)
        } else if (!attrMap.contains(c1) && !attrMap.contains(c2)) {
          attrMap.put(c1, c2)
          attrMap.put(c2, c1)
          true
        } else {
          false
        }
      case _ => throw new IllegalStateException("Unsupported condition found")
    }
  }

  /**
   * Get best ranked index pair from available indexes of both sides.
   *
   * @param left left subplan
   * @param right right subplan
   * @param joinCondition join condition
   * @param lIndexes ALl available indexes on left subplan
   * @param rIndexes All available indexes on right subplan
   * @return The best index pair, where the first element is for left subplan, second for right.
   */
  private def getBestIndexPair(
      left: LogicalPlan,
      right: LogicalPlan,
      joinCondition: Expression,
      lIndexes: Seq[IndexLogEntry],
      rIndexes: Seq[IndexLogEntry]): Option[(IndexLogEntry, IndexLogEntry)] = {

    val lRequiredIndexedCols = requiredIndexedCols(left, joinCondition)
    val rRequiredIndexedCols = requiredIndexedCols(right, joinCondition)
    val lRMap = getLRColumnMapping(lRequiredIndexedCols, rRequiredIndexedCols, joinCondition)

    val lRequiredAllCols = allRequiredCols(left)
    val rRequiredAllCols = allRequiredCols(right)

    // Make sure required indexed columns are subset of all required columns for a subplan
    require(lRequiredIndexedCols.forall(lRequiredAllCols.contains))
    require(rRequiredIndexedCols.forall(rRequiredAllCols.contains))

    val lUsable = getUsableIndexes(lIndexes, lRequiredIndexedCols, lRequiredAllCols)
    val rUsable = getUsableIndexes(rIndexes, rRequiredIndexedCols, rRequiredAllCols)
    val compatibleIndexPairs = getCompatibleIndexPairs(lUsable, rUsable, lRMap)

    compatibleIndexPairs.map(indexPairs => JoinIndexRanker.rank(indexPairs).head)
  }

  /**
   * Returns list of column names which must be in the indexed columns config of a selected
   * index.
   *
   * @param plan logical plan
   * @param condition join condition used to pull out required indexed columns in the plan
   * @return list of column names from this plan which must be part of indexed columns in a chosen
   *         index
   */
  private def requiredIndexedCols(plan: LogicalPlan, condition: Expression): Seq[String] = {
    val cleanedPlan = CleanupAliases(plan)
    CleanupAliases
      .trimNonTopLevelAliases(condition)
      .references
      .collect {
        case column if cleanedPlan.references.contains(column) => column.name
      }
      .toSeq
      .distinct
  }

  /**
   * Returns list of column names which must be present in either the indexed or the included
   * columns list of a selected index. For this, collect all columns referenced in the plan
   * EXCEPT for the logical relation (i.e. scan node).
   *
   * E.g. Project(A, B) -> Filter (C = 10) -> Scan T(A,B,C,D,E)
   * In the above scenario, A, B, C must be part of either the indexed or the included columns
   * requirement. D,E are not part of the requirement.
   *
   * E.g Filter (C = 10) -> Scan T(A,B,C,D,E)
   * In this example, it turns out, all columns A,B,C,D,E are required columns. The Filter
   * node doesn't do column pruning. This query plan corresponds to a sql query:
   * SELECT * FROM T WHERE C = 10
   * We need to make sure all columns are part of the required columns
   *
   * Algorithm:
   * 1. allReferences: Collect all referenced columns from nodes as required columns. These
   * columns (i.e. `LogicalPlan.references`) represent the columns used in the plan. For e.g.
   * Filter(a = 10 && b > 20) contains column 'a' and 'b' as referenced columns.
   *
   * 2. topLevelOutputs: Collect the top level output columns from the plan. These are required
   * as these will be used later on in the original query. This is basically a shortened list
   * of columns which did not get masked in intermediate Project nodes.
   *  E.g.1 Filter (C = 10) -> Scan T(A,B,C,D,E)
   *  Here, top level output will contain all columns A,B,C,D,E
   *
   *  E.g.2 Project (A) -> Filter(c=10) -> Scan T(A,B,C,D,E)
   *  Here, top level output will contain only column A
   *
   * 3. return the distinct set of column names from 1 and 2 combined.
   *
   * @param plan logical plan
   * @return list of column names from this plan which must be part of either indexed or included
   *         columns in a chosen index
   */
  private def allRequiredCols(plan: LogicalPlan): Seq[String] = {
    val cleaned = CleanupAliases(plan)
    val allReferences = cleaned.collect {
      case _: LogicalRelation => Seq()
      case p => p.references
    }.flatten
    val topLevelOutputs = cleaned.outputSet.toSeq

    (allReferences ++ topLevelOutputs).distinct.collect {
      case attr: AttributeReference => attr.name
    }
  }

  /**
   * Returns a one-to-one column mapping from the predicates. E.g. for predicate.
   * T1.A = T2.B and T2.D = T1.C
   * it returns a mapping (A -> B), (C -> D), assuming T1 is left table and t2 is right
   *
   * This mapping is used to find compatible indexes of T1 and T2.
   *
   * @param lRequiredIndexedCols required indexed columns from left plan
   * @param rRequiredIndexedCols required indexed columns from right plan
   * @param condition join condition which will be used to find the left-right column mapping
   * @return Mapping of corresponding columns from left and right, depending on the join
   *         condition. The keys represent columns from left subplan. The values are columns from
   *         right subplan.
   */
  private def getLRColumnMapping(
      lRequiredIndexedCols: Seq[String],
      rRequiredIndexedCols: Seq[String],
      condition: Expression): Map[String, String] = {
    extractConditions(condition).map {
      case EqualTo(attr1: AttributeReference, attr2: AttributeReference)
          if lRequiredIndexedCols.contains(attr1.name) && rRequiredIndexedCols.contains(
            attr2.name) =>
        (attr1.name, attr2.name)
      case EqualTo(attr1: AttributeReference, attr2: AttributeReference)
          if lRequiredIndexedCols.contains(attr2.name) && rRequiredIndexedCols.contains(
            attr1.name) =>
        (attr2.name, attr1.name)
      case _ =>
        throw new IllegalStateException("Unexpected exception while using join rule")
    }.toMap
  }

  /**
   * Simple single equi-join conditions and composite AND based conditions will be optimized.
   * OR-based conditions will not be optimized
   *
   * @param condition Join condition
   * @return Sequence of simple conditions from original condition
   */
  private def extractConditions(condition: Expression): Seq[Expression] = condition match {
    case EqualTo(_: AttributeReference, _: AttributeReference) =>
      Seq(condition)
    case And(left, right) =>
      extractConditions(left) ++ extractConditions(right)
    case _ => throw new IllegalStateException("Unsupported condition found")
  }

  /**
   * Get usable indexes which satisfy indexed and included column requirements.
   *
   * @param indexes All available indexes for the logical plan
   * @param requiredIndexCols required indexed columns
   * @param allRequiredCols required included columns
   * @return Indexes which satisfy the indexed and covering column requirements from the logical
   *         plan and join condition
   */
  private def getUsableIndexes(
      indexes: Seq[IndexLogEntry],
      requiredIndexCols: Seq[String],
      allRequiredCols: Seq[String]): Seq[IndexLogEntry] = {
    indexes.filter { idx =>
      val allCols = idx.indexedColumns ++ idx.includedColumns
      requiredIndexCols.toSet.equals(idx.indexedColumns.toSet) &&
      allRequiredCols.forall(allCols.contains)
    }
  }

  /**
   * Get compatible index pairs from left and right
   * Compatible indexes have same order of index columns
   * For e.g.
   * SELECT P, Q FROM T1, T2 WHERE T1.A = T2.B and T1.C = T2.D
   * IDX1((A,C), (_)) is compatible with IDX2((B,D), (_))
   * IDX3((C,A), (_)) is compatible with IDX4((D,B), (_))
   *
   * On the other hand,
   * IDX1((A,C), (_)) is NOT compatible with IDX4((D,B), (_)) because order of columns does not
   * match with the join condition
   *
   * In this case, the method must return pairs: (IDX1, IDX2), (IDX3, IDX4) but must not return
   * (IDX1, IDX4)
   *
   * @param lIndexes All possibly usable indexes for left side of the join
   * @param rIndexes All possibly usable indexes for right side of the join
   * @param lRMap Map for corresponding columns from left and right subplan.
   * @return Compatible index pairs for left and right. First value of a pair represents left
   *         index. Second value represents right index
   */
  private def getCompatibleIndexPairs(
      lIndexes: Seq[IndexLogEntry],
      rIndexes: Seq[IndexLogEntry],
      lRMap: Map[String, String]): Option[Seq[(IndexLogEntry, IndexLogEntry)]] = {
    val compatibleIndexes = for {
      lIdx <- lIndexes
      rIdx <- rIndexes
      if isCompatible(lIdx, rIdx, lRMap)
    } yield (lIdx, rIdx)

    if (compatibleIndexes.nonEmpty) {
      Some(compatibleIndexes)
    } else {
      None
    }
  }

  /**
   * Two indexes are compatible with each other if the corresponding indexed columns of both
   * indexes are in the same order. Corresponding indexed columns are passed in a left to right
   * column mapping.
   *
   * E.g.
   * Let column mapping is (LA -> RA, LB -> RB), where LA, LB are columns of left subplan,
   * RA, RB are columns of right subplan.
   *
   * An index with indexed columns (LA, LB) is compatible with an index with indexed columns
   * (RA, RB), but not with indexed columns (RB, RA)
   *
   * Note: If number of buckets are same, it's great. If they are not, the indexes can still be
   * used by spark. Spark will pick one to repartition into number of buckets equal to the other.
   *
   * @param lIndex first index
   * @param rIndex second index
   * @param columnMapping Mapping of columns from left subplan to corresponding columns in right
   *                      subplan. Keys represent left subplan. Values represent right.
   * @return true if the two indexes can be used together to improve join query
   */
  private def isCompatible(
      lIndex: IndexLogEntry,
      rIndex: IndexLogEntry,
      columnMapping: Map[String, String]): Boolean = {
    require(columnMapping.keys.toSet.equals(lIndex.indexedColumns.toSet))
    require(columnMapping.values.toSet.equals(rIndex.indexedColumns.toSet))

    val requiredRightIndexedCols = lIndex.indexedColumns.map(columnMapping)
    rIndex.indexedColumns.equals(requiredRightIndexedCols)
  }
}<|MERGE_RESOLUTION|>--- conflicted
+++ resolved
@@ -30,12 +30,7 @@
 import org.apache.spark.sql.execution.datasources.parquet.ParquetFileFormat
 import org.apache.spark.sql.types.StructType
 
-<<<<<<< HEAD
 import com.microsoft.hyperspace.{ActiveSparkSession, Hyperspace}
-import com.microsoft.hyperspace.actions.Constants
-=======
-import com.microsoft.hyperspace.Hyperspace
->>>>>>> 5bbb28f0
 import com.microsoft.hyperspace.index._
 import com.microsoft.hyperspace.index.rankers.JoinIndexRanker
 import com.microsoft.hyperspace.telemetry.{AppInfo, HyperspaceEventLogging, HyperspaceIndexUsageEvent}
@@ -71,12 +66,16 @@
                 .copy(left = getReplacementPlan(lIndex, l), right = getReplacementPlan(rIndex, r))
 
               // TODO: implement scrubber to remove PII from plans before adding plans to events.
-              logEvent(HyperspaceIndexUsageEvent(
-                AppInfo(sparkContext.sparkUser, sparkContext.applicationId, sparkContext.appName),
-                Seq(lIndex, rIndex),
-                "", // Blank until scrubber implementation
-                "", // Blank until scrubber implementation
-                "Join index rule applied."))
+              logEvent(
+                HyperspaceIndexUsageEvent(
+                  AppInfo(
+                    sparkContext.sparkUser,
+                    sparkContext.applicationId,
+                    sparkContext.appName),
+                  Seq(lIndex, rIndex),
+                  "", // Blank until scrubber implementation
+                  "", // Blank until scrubber implementation
+                  "Join index rule applied."))
 
               updatedPlan
           }
