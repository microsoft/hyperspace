--- conflicted
+++ resolved
@@ -311,54 +311,6 @@
   }
 
   /**
-<<<<<<< HEAD
-   * Get indexes for this logical plan.
-   *
-   * TODO: This method is duplicated in FilterIndexRule and JoinIndexRule. Deduplicate.
-   *
-   * @param plan logical plan
-   * @param allIndexes all indexes in the system
-   * @return indexes built for this plan
-   */
-  private def getIndexesForPlan(
-      plan: LogicalPlan,
-      allIndexes: Seq[IndexLogEntry]): Seq[IndexLogEntry] = {
-
-    RulesHelper.getLogicalRelation(plan) match {
-      case Some(r) =>
-        /* map of signature provider to signature for this subplan */
-        val signatureMap: mutable.Map[String, String] = mutable.Map()
-
-        def signatureValid(entry: IndexLogEntry): Boolean = {
-          val sourcePlanSignatures =
-            entry.source.plan.properties.fingerprint.properties.signatures
-          assert(sourcePlanSignatures.length == 1)
-          val sourcePlanSignature = sourcePlanSignatures.head
-
-          if (!signatureMap.contains(sourcePlanSignature.provider)) {
-            val signature: String = LogicalPlanSignatureProvider
-              .create(sourcePlanSignature.provider)
-              .signature(r)
-              .get // It is safe to call Option.get as signature() is
-            // called on a LogicalRelation node which is
-            // valid for signature computation
-            signatureMap.put(sourcePlanSignature.provider, signature)
-          }
-
-          signatureMap(sourcePlanSignature.provider).equals(sourcePlanSignature.value)
-        }
-
-        // TODO: the following check only considers indexes in ACTIVE state for usage. Update
-        //  the code to support indexes in transitioning states as well.
-        allIndexes.filter(index => signatureValid(index) && index.created)
-
-      case None => Seq[IndexLogEntry]()
-    }
-  }
-
-  /**
-=======
->>>>>>> 29518d79
    * Get best ranked index pair from available indexes of both sides.
    *
    * @param left left subplan
