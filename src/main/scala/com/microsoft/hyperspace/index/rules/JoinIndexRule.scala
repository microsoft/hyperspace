/*
 * Copyright (2020) The Hyperspace Project Authors.
 *
 * Licensed under the Apache License, Version 2.0 (the "License");
 * you may not use this file except in compliance with the License.
 * You may obtain a copy of the License at
 *
 * http://www.apache.org/licenses/LICENSE-2.0
 *
 * Unless required by applicable law or agreed to in writing, software
 * distributed under the License is distributed on an "AS IS" BASIS,
 * WITHOUT WARRANTIES OR CONDITIONS OF ANY KIND, either express or implied.
 * See the License for the specific language governing permissions and
 * limitations under the License.
 */

package com.microsoft.hyperspace.index.rules

import scala.collection.mutable
import scala.util.Try

import org.apache.spark.internal.Logging
import org.apache.spark.sql.catalyst.analysis.CleanupAliases
<<<<<<< HEAD
import org.apache.spark.sql.catalyst.catalog.BucketSpec
import org.apache.spark.sql.catalyst.expressions.{Alias, And, Attribute, AttributeReference, AttributeSet, EqualTo, Expression, In, Literal, NamedExpression, Not}
import org.apache.spark.sql.catalyst.plans.logical.{Filter, Join, LogicalPlan, Project}
import org.apache.spark.sql.catalyst.rules.Rule
import org.apache.spark.sql.execution.datasources.{HadoopFsRelation, InMemoryFileIndex, LogicalRelation}
import org.apache.spark.sql.execution.datasources.parquet.ParquetFileFormat
import org.apache.spark.sql.types.{StringType, StructType}
=======
import org.apache.spark.sql.catalyst.expressions.{Alias, And, Attribute, AttributeReference, AttributeSet, EqualTo, Expression}
import org.apache.spark.sql.catalyst.plans.logical.{Join, LogicalPlan, Project}
import org.apache.spark.sql.catalyst.rules.Rule
import org.apache.spark.sql.execution.datasources.LogicalRelation
>>>>>>> 2720656e

import com.microsoft.hyperspace.{ActiveSparkSession, Hyperspace}
import com.microsoft.hyperspace.index._
import com.microsoft.hyperspace.index.rankers.JoinIndexRanker
import com.microsoft.hyperspace.telemetry.{AppInfo, HyperspaceEventLogging, HyperspaceIndexUsageEvent}
import com.microsoft.hyperspace.util.HyperspaceConf
import com.microsoft.hyperspace.util.ResolverUtils._

/**
 * Rule to optimize a join between two indexed dataframes.
 *
 * This rule improves a SortMergeJoin performance by replacing data files with index files.
 * The index files being bucketed and sorted, will eliminate a full shuffle of the data
 * during a sort-merge-join operation.
 *
 * For e.g.
 * SELECT T1.A, T1.B, T2.C, T2.D FROM T1, T2 WHERE T1.A = T2.C
 * The above query can be optimized to use indexes if indexes of the following configs exist:
 * Index1: indexedColumns: T1.A, includedColumns: T1.B
 * Index2: indexedColumns: T2.C, includedColumns: T2.D
 *
 * These indexes are indexed by the join columns and can improve the query performance by
 * avoiding full shuffling of T1 and T2.
 */
object JoinIndexRule
    extends Rule[LogicalPlan]
    with Logging
    with HyperspaceEventLogging
    with ActiveSparkSession {
  def apply(plan: LogicalPlan): LogicalPlan = plan transformUp {
    case join @ Join(l, r, _, Some(condition)) if isApplicable(l, r, condition) =>
      try {
        getUsableIndexPair(l, r, condition)
          .map {
            case (lIndex, rIndex) =>
              val updatedPlan =
                join
                  .copy(
                    left =
                      RuleUtils.transformPlanToUseIndex(spark, lIndex, l, useBucketSpec = true),
                    right =
                      RuleUtils.transformPlanToUseIndex(spark, rIndex, r, useBucketSpec = true))

              logEvent(
                HyperspaceIndexUsageEvent(
                  AppInfo(
                    sparkContext.sparkUser,
                    sparkContext.applicationId,
                    sparkContext.appName),
                  Seq(lIndex, rIndex),
                  join.toString,
                  updatedPlan.toString,
                  "Join index rule applied."))

              updatedPlan
          }
          .getOrElse(join)
      } catch {
        case e: Exception =>
          logWarning("Non fatal exception in running join index rule: " + e.getMessage)
          join
      }
  }

  /**
   * Get a usable index pair for left and right subplans. The first element of the pair is for
   * left subplan, and the second is for the right subplan.
   *
   * Pre-requisites:
   * 1. the plan is supported for join index optimizations
   *
   * @param left left subplan
   * @param right right subplan
   * @param condition join condition
   * @return IndexLogEntry pair where the first element represents index for left subplan.
   *         Second for right.
   */
  private def getUsableIndexPair(
      left: LogicalPlan,
      right: LogicalPlan,
      condition: Expression): Option[(IndexLogEntry, IndexLogEntry)] = {
    val indexManager = Hyperspace
      .getContext(spark)
      .indexCollectionManager
    val hybridScanEnabled = HyperspaceConf.hybridScanEnabled(spark)
    val lIndexes =
      RuleUtils
        .getLogicalRelation(left)
        .map(RuleUtils.getCandidateIndexes(indexManager, _, hybridScanEnabled))
    if (lIndexes.isEmpty || lIndexes.get.isEmpty) {
      return None
    }

    val rIndexes =
      RuleUtils
        .getLogicalRelation(right)
        .map(RuleUtils.getCandidateIndexes(indexManager, _, hybridScanEnabled))
    if (rIndexes.isEmpty || rIndexes.get.isEmpty) {
      return None
    }

    getBestIndexPair(left, right, condition, lIndexes.get, rIndexes.get)
  }

  /**
<<<<<<< HEAD
   * Get replacement plan for current plan. The replacement plan reads data from indexes
   *
   * Pre-requisites
   * - We know for sure the index which can be used to replace the plan.
   *
   * NOTE: This method currently only supports replacement of Scan Nodes i.e. Logical relations
   *
   * @param index index used in replacement plan
   * @param plan current plan
   * @return replacement plan
   */
  private def getReplacementPlan(index: IndexLogEntry, plan: LogicalPlan): LogicalPlan = {
    // Here we can't replace the plan completely with the index. This will create problems.
    // For e.g. if Project(A,B) -> Filter(C = 10) -> Scan (A,B,C,D,E)
    // if we replace this plan with index Scan (A,B,C), we lose the Filter(C=10) and it will
    // lead to wrong results. So we only replace the base relation.
    plan transformUp {
      case baseRelation @ LogicalRelation(_: HadoopFsRelation, baseOutput, _, _) =>
        val bucketSpec = BucketSpec(
          numBuckets = index.numBuckets,
          bucketColumnNames = index.indexedColumns,
          sortColumnNames = index.indexedColumns)
        val location = new InMemoryFileIndex(spark, index.content.files, Map(), None)
        val schema = if (index.excludedFiles.isEmpty) {
          StructType(index.schema.filter(baseRelation.schema.contains))
        } else {
          index.schema
        }

        val relation = HadoopFsRelation(
          location,
          new StructType(),
          schema,
          Some(bucketSpec),
          new ParquetFileFormat,
          Map())(spark)

        val updatedOutput =
          baseOutput.filter(attr => relation.schema.fieldNames.contains(attr.name))

        if (index.excludedFiles.isEmpty) {
          baseRelation.copy(relation = relation, output = updatedOutput)
        } else {
          val lAttr = AttributeReference(IndexConstants.DATA_FILE_NAME_COLUMN, StringType)(
            NamedExpression.newExprId)
          val deletedFileNames = index.excludedFiles.map(Literal(_)).toArray
          val rel = baseRelation.copy(relation = relation, output = updatedOutput ++ Seq(lAttr))
          Project(updatedOutput, Filter(Not(In(lAttr, deletedFileNames)), rel))
        }
    }
  }

  /**
=======
>>>>>>> 2720656e
   * Checks whether this join rule is applicable for the current node
   *
   * @param l left logical plan
   * @param r right logical plan
   * @param condition join condition
   * @return true if supported. False if not.
   */
  private def isApplicable(l: LogicalPlan, r: LogicalPlan, condition: Expression): Boolean = {
    isJoinConditionSupported(condition) && isPlanLinear(l) &&
    isPlanLinear(r) && ensureAttributeRequirements(l, r, condition)
  }

  /**
   * Check for supported Join Conditions. Equi-Joins in simple CNF form are supported.
   *
   * Predicates should be of the form (A = B and C = D and E = F and...). OR based conditions
   * are not supported. E.g. (A = B OR C = D) is not supported
   *
   * TODO: Investigate whether OR condition can use bucketing info for optimization
   *
   * @param condition the join condition
   * @return true if the condition is supported. False otherwise.
   */
  private def isJoinConditionSupported(condition: Expression): Boolean = {
    condition match {
      case EqualTo(_: AttributeReference, _: AttributeReference) => true
      case And(left, right) => isJoinConditionSupported(left) && isJoinConditionSupported(right)
      case _ => false
    }
  }

  /**
   * Checks whether a logical plan is linear. Linear means starting at the top, each node in the
   * plan has at most one child.
   *
   * Note: More work needs to be done to support arbitrary logical plans. Until then, this check
   * is in place to avoid unexplored scenarios.
   *
   * The non-linearity can affect when the logical plan signature conflicts happen.
   * Assume plan: Join(A, Join(B, C)) ->
   * Here,
   * left = A
   * right = Join(B, C)
   *
   * If by any chance, signature(right) matches with some signature(some other table D), then
   * we might use indexes of table D as a replacement of right
   * This problem is possible because currently the signature function depends on the data files
   * only. It doesn't incorporate the logical plan structure.
   * Once the signature function evolves to take the plan structure into account, we can remove
   * the linearity check completely.
   *
   * @param plan logical plan
   * @return true if the plan is linear. False otherwise
   */
  private def isPlanLinear(plan: LogicalPlan): Boolean =
    plan.children.length <= 1 && plan.children.forall(isPlanLinear)

  /**
   * Requirements to support join optimizations using join indexes are as follows:
   *
   * 1. All Join condition attributes, i.e. attributes referenced in join condition
   * must directly come from base relation attributes.
   * E.g. for condition (A = B) => Both A and B should come directly from the base tables.
   *
   * This will not be true if say, A is an alias of some other column C from the base table. We
   * don't optimize Join queries for such cases.
   * E.g. The following query is not supported:
   *    WITH newT1 AS (SELECT a AS aliasCol FROM T1)
   *    SELECT aliasCol, b
   *    FROM newT1, T2
   *    WHERE newT1.aliasCol = T2.b
   * Here, aliasCol is not directly from the base relation T1
   *
   * TODO: add alias resolver for supporting aliases in join condition. Until then,
   *   make sure this scenario isn't supported
   *
   * 2. For each equality condition in the join predicate, one attribute must belong to the left
   * subplan, and another from right subplan.
   * E.g. A = B => A should come from left and B should come from right or vice versa.
   *
   * 3. Exclusivity Check: Join Condition Attributes from left subplan must exclusively have
   * one-to-one mapping with join condition attributes from right subplan.
   * E.g. (A = B and C = D) is supported. A maps with B, C maps with D exclusively.
   * E.g. (A = B and A = D) is not supported. A maps with both B and D. There isn't a one-to-one
   * mapping.
   *
   *
   * Background knowledge:
   * An alias in a query plan is represented as [[Alias]] at the time of
   * its creation. Unnecessary aliases get resolved and removed during query analysis phase by
   * [[CleanupAliases]] rule. Some nodes still remain with alias definitions. E.g. [[Project]].
   *
   * Secondly, the output of a logical plan is an [[AttributeSet]]. Alias objects get converted
   * to [[AttributeReference]]s at plan boundaries.
   *
   * From looking at the join condition, we can't know whether the attributes used in the
   * condition were original columns from the base table, or were alias-turned-attributes.
   *
   *
   * Algorithm:
   * 1. Collect base table attributes from leaf LogicalRelation nodes. These are the output set
   * from leaf nodes. (Non-[[LogicalRelation]] nodes could be in-memory tables for e.g.)
   * 2. Maintain a mapping of join condition attributes.
   * 3. For every equality condition (A == B), Ensure one-to-one mapping between A and B. A
   * should not be compared against any other attribute than B. B should not be compared with any
   * other attribute than A. Steps:
   *   a. A and B should belong to base tables from left and right subplans.
   *   b. If A belongs to left subplan, B should be from right, or vice-versa.
   *   c. If A and B are never seen in the past (check the mapping), add them to the map with
   *      (A -> B) and (B -> A) entries
   *   d. If A exists in the map, make sure A maps to B AND B maps to A back.
   *   e. If A doesn't exist in the map, B should not exist in the map
   *
   * Note: this check might affect performance of query optimizer for very large query plans,
   * because of multiple collectLeaves calls. We call this method as late as possible.
   *
   * @param l left logical plan
   * @param r right logical plan
   * @param condition join condition
   * @return true if all attributes in join condition are from base LogicalRelation nodes. False
   *         otherwise
   */
  private def ensureAttributeRequirements(
      l: LogicalPlan,
      r: LogicalPlan,
      condition: Expression): Boolean = {
    // Output attributes from base relations. Join condition attributes must belong to these
    // attributes. We work on canonicalized forms to make sure we support case-sensitivity.
    val lBaseAttrs = relationOutputs(l).map(_.canonicalized)
    val rBaseAttrs = relationOutputs(r).map(_.canonicalized)

    def fromDifferentBaseRelations(c1: Expression, c2: Expression): Boolean = {
      (lBaseAttrs.contains(c1) && rBaseAttrs.contains(c2)) ||
      (lBaseAttrs.contains(c2) && rBaseAttrs.contains(c1))
    }

    // Map to maintain and check one-to-one relation between join condition attributes. For join
    // condition attributes, we store their corresponding base relation attributes in the map.
    // This ensures uniqueness of attributes in case of case-insensitive system. E.g. We want to
    // store just one copy of column 'A' when join condition contains column 'A' as well as 'a'.
    val attrMap = new mutable.HashMap[Expression, Expression]()

    extractConditions(condition).forall {
      case EqualTo(e1, e2) =>
        val (c1, c2) = (e1.canonicalized, e2.canonicalized)
        // Check 1: c1 and c2 should belong to l and r respectively, or r and l respectively.
        if (!fromDifferentBaseRelations(c1, c2)) {
          return false
        }
        // Check 2: c1 is compared only against c2 and vice versa.
        if (attrMap.contains(c1) && attrMap.contains(c2)) {
          attrMap(c1).equals(c2) && attrMap(c2).equals(c1)
        } else if (!attrMap.contains(c1) && !attrMap.contains(c2)) {
          attrMap.put(c1, c2)
          attrMap.put(c2, c1)
          true
        } else {
          false
        }
      case _ => throw new IllegalStateException("Unsupported condition found")
    }
  }

  /**
   * Get best ranked index pair from available indexes of both sides.
   *
   * @param left left subplan
   * @param right right subplan
   * @param joinCondition join condition
   * @param lIndexes ALl available indexes on left subplan
   * @param rIndexes All available indexes on right subplan
   * @return The best index pair, where the first element is for left subplan, second for right.
   */
  private def getBestIndexPair(
      left: LogicalPlan,
      right: LogicalPlan,
      joinCondition: Expression,
      lIndexes: Seq[IndexLogEntry],
      rIndexes: Seq[IndexLogEntry]): Option[(IndexLogEntry, IndexLogEntry)] = {
    val lBaseAttrs = relationOutputs(left).map(_.name)
    val rBaseAttrs = relationOutputs(right).map(_.name)

    // Map of left resolved columns with their corresponding right resolved
    // columns from condition.
    val lRMap = getLRColumnMapping(lBaseAttrs, rBaseAttrs, joinCondition)
    val lRequiredIndexedCols = lRMap.keys.toSeq
    val rRequiredIndexedCols = lRMap.values.toSeq

    // All required columns resolved with base relation.
    val lRequiredAllCols = resolve(spark, allRequiredCols(left), lBaseAttrs).get
    val rRequiredAllCols = resolve(spark, allRequiredCols(right), rBaseAttrs).get

    // Make sure required indexed columns are subset of all required columns for a subplan
    require(resolve(spark, lRequiredIndexedCols, lRequiredAllCols).isDefined)
    require(resolve(spark, rRequiredIndexedCols, rRequiredAllCols).isDefined)

    val lUsable = getUsableIndexes(lIndexes, lRequiredIndexedCols, lRequiredAllCols)
    val rUsable = getUsableIndexes(rIndexes, rRequiredIndexedCols, rRequiredAllCols)
    val compatibleIndexPairs = getCompatibleIndexPairs(lUsable, rUsable, lRMap)

    compatibleIndexPairs.map(indexPairs => JoinIndexRanker.rank(indexPairs).head)
  }

  private def relationOutputs(l: LogicalPlan): Seq[Attribute] = {
    l.collectLeaves().filter(_.isInstanceOf[LogicalRelation]).flatMap(_.output)
  }

  /**
   * Returns list of column names which must be present in either the indexed or the included
   * columns list of a selected index. For this, collect all columns referenced in the plan
   * EXCEPT for the logical relation (i.e. scan node).
   *
   * E.g. Project(A, B) -> Filter (C = 10) -> Scan T(A,B,C,D,E)
   * In the above scenario, A, B, C must be part of either the indexed or the included columns
   * requirement. D,E are not part of the requirement.
   *
   * E.g Filter (C = 10) -> Scan T(A,B,C,D,E)
   * In this example, it turns out, all columns A,B,C,D,E are required columns. The Filter
   * node doesn't do column pruning. This query plan corresponds to a sql query:
   * SELECT * FROM T WHERE C = 10
   * We need to make sure all columns are part of the required columns
   *
   * Algorithm:
   * 1. allReferences: Collect all referenced columns from nodes as required columns. These
   * columns (i.e. `LogicalPlan.references`) represent the columns used in the plan. For e.g.
   * Filter(a = 10 && b > 20) contains column 'a' and 'b' as referenced columns.
   *
   * 2. topLevelOutputs: Collect the top level output columns from the plan. These are required
   * as these will be used later on in the original query. This is basically a shortened list
   * of columns which did not get masked in intermediate Project nodes.
   *  E.g.1 Filter (C = 10) -> Scan T(A,B,C,D,E)
   *  Here, top level output will contain all columns A,B,C,D,E
   *
   *  E.g.2 Project (A) -> Filter(c=10) -> Scan T(A,B,C,D,E)
   *  Here, top level output will contain only column A
   *
   * 3. return the distinct set of column names from 1 and 2 combined.
   *
   * @param plan logical plan
   * @return list of column names from this plan which must be part of either indexed or included
   *         columns in a chosen index
   */
  private def allRequiredCols(plan: LogicalPlan): Seq[String] = {
    val cleaned = CleanupAliases(plan)
    val allReferences = cleaned.collect {
      case _: LogicalRelation => Seq()
      case p => p.references
    }.flatten
    val topLevelOutputs = cleaned.outputSet.toSeq

    (allReferences ++ topLevelOutputs).distinct.collect {
      case attr: AttributeReference => attr.name
    }
  }

  /**
   * Returns a one-to-one column mapping from the predicates. E.g. for predicate.
   * T1.A = T2.B and T2.D = T1.C
   * it returns a mapping (A -> B), (C -> D), assuming T1 is left table and t2 is right
   *
   * This mapping is used to find compatible indexes of T1 and T2.
   *
   * @param leftBaseAttrs required indexed columns from left plan
   * @param rightBaseAttrs required indexed columns from right plan
   * @param condition join condition which will be used to find the left-right column mapping
   * @return Mapping of corresponding columns from left and right, depending on the join
   *         condition. The keys represent columns from left subplan. The values are columns from
   *         right subplan.
   */
  private def getLRColumnMapping(
      leftBaseAttrs: Seq[String],
      rightBaseAttrs: Seq[String],
      condition: Expression): Map[String, String] = {
    extractConditions(condition).map {
      case EqualTo(attr1: AttributeReference, attr2: AttributeReference) =>
        Try {
          (
            resolve(spark, attr1.name, leftBaseAttrs).get,
            resolve(spark, attr2.name, rightBaseAttrs).get)
        }.getOrElse {
          Try {
            (
              resolve(spark, attr2.name, leftBaseAttrs).get,
              resolve(spark, attr1.name, rightBaseAttrs).get)
          }.getOrElse {
            throw new IllegalStateException("Unexpected exception while using join rule")
          }
        }
    }.toMap
  }

  /**
   * Simple single equi-join conditions and composite AND based conditions will be optimized.
   * OR-based conditions will not be optimized
   *
   * @param condition Join condition
   * @return Sequence of simple conditions from original condition
   */
  private def extractConditions(condition: Expression): Seq[Expression] = condition match {
    case EqualTo(_: AttributeReference, _: AttributeReference) =>
      Seq(condition)
    case And(left, right) =>
      extractConditions(left) ++ extractConditions(right)
    case _ => throw new IllegalStateException("Unsupported condition found")
  }

  /**
   * Get usable indexes which satisfy indexed and included column requirements.
   *
   * Pre-requisite: the indexed and included columns required must be already resolved with their
   * corresponding base relation columns at this point.
   *
   * @param indexes All available indexes for the logical plan
   * @param requiredIndexCols required indexed columns resolved with their base relation column.
   * @param allRequiredCols required included columns resolved with their base relation column.
   * @return Indexes which satisfy the indexed and covering column requirements from the logical
   *         plan and join condition
   */
  private def getUsableIndexes(
      indexes: Seq[IndexLogEntry],
      requiredIndexCols: Seq[String],
      allRequiredCols: Seq[String]): Seq[IndexLogEntry] = {
    indexes.filter { idx =>
      val allCols = idx.indexedColumns ++ idx.includedColumns

      // All required index columns should match one-to-one with all indexed columns and
      // vice-versa. All required columns must be present in the available index columns.
      requiredIndexCols.toSet.equals(idx.indexedColumns.toSet) &&
      allRequiredCols.forall(allCols.contains)
    }
  }

  /**
   * Get compatible index pairs from left and right
   * Compatible indexes have same order of index columns
   * For e.g.
   * SELECT P, Q FROM T1, T2 WHERE T1.A = T2.B and T1.C = T2.D
   * IDX1((A,C), (_)) is compatible with IDX2((B,D), (_))
   * IDX3((C,A), (_)) is compatible with IDX4((D,B), (_))
   *
   * On the other hand,
   * IDX1((A,C), (_)) is NOT compatible with IDX4((D,B), (_)) because order of columns does not
   * match with the join condition
   *
   * In this case, the method must return pairs: (IDX1, IDX2), (IDX3, IDX4) but must not return
   * (IDX1, IDX4)
   *
   * @param lIndexes All possibly usable indexes for left side of the join
   * @param rIndexes All possibly usable indexes for right side of the join
   * @param lRMap Map for corresponding columns from left and right subplan.
   * @return Compatible index pairs for left and right. First value of a pair represents left
   *         index. Second value represents right index
   */
  private def getCompatibleIndexPairs(
      lIndexes: Seq[IndexLogEntry],
      rIndexes: Seq[IndexLogEntry],
      lRMap: Map[String, String]): Option[Seq[(IndexLogEntry, IndexLogEntry)]] = {
    val compatibleIndexes = for {
      lIdx <- lIndexes
      rIdx <- rIndexes
      if isCompatible(lIdx, rIdx, lRMap)
    } yield (lIdx, rIdx)

    if (compatibleIndexes.nonEmpty) {
      Some(compatibleIndexes)
    } else {
      None
    }
  }

  /**
   * Two indexes are compatible with each other if the corresponding indexed columns of both
   * indexes are in the same order. Corresponding indexed columns are passed in a left to right
   * column mapping.
   *
   * E.g.
   * Let column mapping is (LA -> RA, LB -> RB), where LA, LB are columns of left subplan,
   * RA, RB are columns of right subplan.
   *
   * An index with indexed columns (LA, LB) is compatible with an index with indexed columns
   * (RA, RB), but not with indexed columns (RB, RA)
   *
   * Note: If number of buckets are same, it's great. If they are not, the indexes can still be
   * used by spark. Spark will pick one to repartition into number of buckets equal to the other.
   *
   * @param lIndex first index
   * @param rIndex second index
   * @param columnMapping Mapping of columns from left subplan to corresponding columns in right
   *                      subplan. Keys represent left subplan. Values represent right.
   * @return true if the two indexes can be used together to improve join query
   */
  private def isCompatible(
      lIndex: IndexLogEntry,
      rIndex: IndexLogEntry,
      columnMapping: Map[String, String]): Boolean = {
    require(columnMapping.keys.toSet.equals(lIndex.indexedColumns.toSet))
    require(columnMapping.values.toSet.equals(rIndex.indexedColumns.toSet))

    val requiredRightIndexedCols = lIndex.indexedColumns.map(columnMapping)
    rIndex.indexedColumns.equals(requiredRightIndexedCols)
  }
}<|MERGE_RESOLUTION|>--- conflicted
+++ resolved
@@ -21,20 +21,10 @@
 
 import org.apache.spark.internal.Logging
 import org.apache.spark.sql.catalyst.analysis.CleanupAliases
-<<<<<<< HEAD
-import org.apache.spark.sql.catalyst.catalog.BucketSpec
-import org.apache.spark.sql.catalyst.expressions.{Alias, And, Attribute, AttributeReference, AttributeSet, EqualTo, Expression, In, Literal, NamedExpression, Not}
-import org.apache.spark.sql.catalyst.plans.logical.{Filter, Join, LogicalPlan, Project}
-import org.apache.spark.sql.catalyst.rules.Rule
-import org.apache.spark.sql.execution.datasources.{HadoopFsRelation, InMemoryFileIndex, LogicalRelation}
-import org.apache.spark.sql.execution.datasources.parquet.ParquetFileFormat
-import org.apache.spark.sql.types.{StringType, StructType}
-=======
 import org.apache.spark.sql.catalyst.expressions.{Alias, And, Attribute, AttributeReference, AttributeSet, EqualTo, Expression}
 import org.apache.spark.sql.catalyst.plans.logical.{Join, LogicalPlan, Project}
 import org.apache.spark.sql.catalyst.rules.Rule
 import org.apache.spark.sql.execution.datasources.LogicalRelation
->>>>>>> 2720656e
 
 import com.microsoft.hyperspace.{ActiveSparkSession, Hyperspace}
 import com.microsoft.hyperspace.index._
@@ -140,62 +130,6 @@
   }
 
   /**
-<<<<<<< HEAD
-   * Get replacement plan for current plan. The replacement plan reads data from indexes
-   *
-   * Pre-requisites
-   * - We know for sure the index which can be used to replace the plan.
-   *
-   * NOTE: This method currently only supports replacement of Scan Nodes i.e. Logical relations
-   *
-   * @param index index used in replacement plan
-   * @param plan current plan
-   * @return replacement plan
-   */
-  private def getReplacementPlan(index: IndexLogEntry, plan: LogicalPlan): LogicalPlan = {
-    // Here we can't replace the plan completely with the index. This will create problems.
-    // For e.g. if Project(A,B) -> Filter(C = 10) -> Scan (A,B,C,D,E)
-    // if we replace this plan with index Scan (A,B,C), we lose the Filter(C=10) and it will
-    // lead to wrong results. So we only replace the base relation.
-    plan transformUp {
-      case baseRelation @ LogicalRelation(_: HadoopFsRelation, baseOutput, _, _) =>
-        val bucketSpec = BucketSpec(
-          numBuckets = index.numBuckets,
-          bucketColumnNames = index.indexedColumns,
-          sortColumnNames = index.indexedColumns)
-        val location = new InMemoryFileIndex(spark, index.content.files, Map(), None)
-        val schema = if (index.excludedFiles.isEmpty) {
-          StructType(index.schema.filter(baseRelation.schema.contains))
-        } else {
-          index.schema
-        }
-
-        val relation = HadoopFsRelation(
-          location,
-          new StructType(),
-          schema,
-          Some(bucketSpec),
-          new ParquetFileFormat,
-          Map())(spark)
-
-        val updatedOutput =
-          baseOutput.filter(attr => relation.schema.fieldNames.contains(attr.name))
-
-        if (index.excludedFiles.isEmpty) {
-          baseRelation.copy(relation = relation, output = updatedOutput)
-        } else {
-          val lAttr = AttributeReference(IndexConstants.DATA_FILE_NAME_COLUMN, StringType)(
-            NamedExpression.newExprId)
-          val deletedFileNames = index.excludedFiles.map(Literal(_)).toArray
-          val rel = baseRelation.copy(relation = relation, output = updatedOutput ++ Seq(lAttr))
-          Project(updatedOutput, Filter(Not(In(lAttr, deletedFileNames)), rel))
-        }
-    }
-  }
-
-  /**
-=======
->>>>>>> 2720656e
    * Checks whether this join rule is applicable for the current node
    *
    * @param l left logical plan
