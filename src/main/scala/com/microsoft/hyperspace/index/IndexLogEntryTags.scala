--- conflicted
+++ resolved
@@ -23,27 +23,11 @@
   val HYBRIDSCAN_REQUIRED: IndexLogEntryTag[Boolean] =
     IndexLogEntryTag[Boolean]("hybridScanRequired")
 
-  // COMMON_SOURCE_SIZE_IN_BYTES stores overlapping bytes of index source files and given relation.
-  val COMMON_SOURCE_SIZE_IN_BYTES: IndexLogEntryTag[Long] =
-    IndexLogEntryTag[Long]("commonSourceSizeInBytes")
-
-<<<<<<< HEAD
-  // INMEMORYFILEINDEX_INDEX_ONLY stores InMemoryFileIndex for index only scan.
-  val INMEMORYFILEINDEX_INDEX_ONLY: IndexLogEntryTag[InMemoryFileIndex] =
-    IndexLogEntryTag[InMemoryFileIndex]("inMemoryFileIndexIndexOnly")
-
-  // INMEMORYFILEINDEX_HYBRID_SCAN stores InMemoryFileIndex including index data files and also
-  // appended files for Hybrid Scan.
-  val INMEMORYFILEINDEX_HYBRID_SCAN: IndexLogEntryTag[InMemoryFileIndex] =
-    IndexLogEntryTag[InMemoryFileIndex]("inMemoryFileIndexHybridScan")
-
   // INMEMORYFILEINDEX_HYBRID_SCAN_APPENDED stores InMemoryFileIndex including only appended files
   // for Hybrid Scan.
   val INMEMORYFILEINDEX_HYBRID_SCAN_APPENDED: IndexLogEntryTag[InMemoryFileIndex] =
     IndexLogEntryTag[InMemoryFileIndex]("inMemoryFileIndexHybridScanAppended")
 
-
-=======
   // SIGNATURE_MATCHED indicates if the plan has the same signature value with the index or not.
   val SIGNATURE_MATCHED: IndexLogEntryTag[Boolean] =
     IndexLogEntryTag[Boolean]("signatureMatched")
@@ -56,5 +40,18 @@
   // HYBRIDSCAN_RELATED_CONFIGS contains Seq of value strings of Hybrid Scan related configs.
   val HYBRIDSCAN_RELATED_CONFIGS: IndexLogEntryTag[Seq[String]] =
     IndexLogEntryTag[Seq[String]]("hybridScanRelatedConfigs")
->>>>>>> 7f36568e
+
+  // COMMON_SOURCE_SIZE_IN_BYTES stores overlapping bytes of index source files and given relation.
+  val COMMON_SOURCE_SIZE_IN_BYTES: IndexLogEntryTag[Long] =
+    IndexLogEntryTag[Long]("commonSourceSizeInBytes")
+
+  // INMEMORYFILEINDEX_INDEX_ONLY stores InMemoryFileIndex for index only scan.
+  val INMEMORYFILEINDEX_INDEX_ONLY: IndexLogEntryTag[InMemoryFileIndex] =
+    IndexLogEntryTag[InMemoryFileIndex]("inMemoryFileIndexIndexOnly")
+
+  // INMEMORYFILEINDEX_HYBRID_SCAN stores InMemoryFileIndex including index data files and also
+  // appended files for Hybrid Scan.
+  val INMEMORYFILEINDEX_HYBRID_SCAN: IndexLogEntryTag[InMemoryFileIndex] =
+  IndexLogEntryTag[InMemoryFileIndex]("inMemoryFileIndexHybridScan")
+
 }