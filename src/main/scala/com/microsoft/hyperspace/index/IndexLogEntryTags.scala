--- conflicted
+++ resolved
@@ -22,11 +22,13 @@
 import com.microsoft.hyperspace.util.HyperspaceConf
 
 object IndexLogEntryTags {
-<<<<<<< HEAD
   // HYBRIDSCAN_REQUIRED indicates if Hybrid Scan is required for the index or not.
-  // This is set in getCandidateIndexes and utilized in transformPlanToUseIndex.
   val HYBRIDSCAN_REQUIRED: IndexLogEntryTag[Boolean] =
     IndexLogEntryTag[Boolean]("hybridScanRequired")
+
+  // COMMON_SOURCE_SIZE_IN_BYTES stores overlapping bytes of index source files and given relation.
+  val COMMON_SOURCE_SIZE_IN_BYTES: IndexLogEntryTag[Long] =
+    IndexLogEntryTag[Long]("commonSourceSizeInBytes")
 
   // IS_SIGNATURE_MATCH indicates if the plan has the same signature value with the index or not.
   val IS_SIGNATURE_MATCH: IndexLogEntryTag[Boolean] =
@@ -43,8 +45,8 @@
   private def getHybridScanConfigs(spark: SparkSession): Seq[String] = {
     Seq(
       HyperspaceConf.hybridScanEnabled(spark).toString,
-      HyperspaceConf.hybridScanDeleteEnabled(spark).toString,
-      HyperspaceConf.hybridScanDeleteMaxNumFiles(spark).toString)
+      HyperspaceConf.hybridScanDeletedRatioThreshold(spark).toString,
+      HyperspaceConf.hybridScanAppendedRatioThreshold(spark).toString)
   }
 
   private[hyperspace] def resetHybridScanTagsIfNeeded(
@@ -62,14 +64,4 @@
       }
     }
   }
-
-=======
-  // HYBRIDSCAN_REQUIRED indicates if Hybrid Scan is required for this index or not.
-  val HYBRIDSCAN_REQUIRED: IndexLogEntryTag[Boolean] =
-    IndexLogEntryTag[Boolean]("hybridScanRequired")
-
-  // COMMON_SOURCE_SIZE_IN_BYTES stores overlapping bytes of index source files and given relation.
-  val COMMON_SOURCE_SIZE_IN_BYTES: IndexLogEntryTag[Long] =
-    IndexLogEntryTag[Long]("commonSourceSizeInBytes")
->>>>>>> 22b48cee
 }