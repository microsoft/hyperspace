--- conflicted
+++ resolved
@@ -95,8 +95,6 @@
   def fromLeafFiles(files: Seq[FileStatus]): Content = Content(Directory.fromLeafFiles(files))
 }
 
-<<<<<<< HEAD
-=======
 /**
  * Directory is a representation of file system directory. It consists of a name (directory name),
  * a list of files represented by sequence of [[FileInfo]], and a list of subdirectories.
@@ -105,13 +103,10 @@
  * @param files List of leaf files in this directory.
  * @param subDirs List of sub-directories in this directory.
  */
->>>>>>> 8e8da802
 case class Directory(
     name: String,
     files: Seq[FileInfo] = Seq(),
     subDirs: Seq[Directory] = Seq()) {
-<<<<<<< HEAD
-=======
 
   /**
    * Merge two Directory objects. For e.g., merging the following directories
@@ -134,28 +129,11 @@
    * @return Merged directory.
    * @throws HyperspaceException If two directories to merge have different names.
    */
->>>>>>> 8e8da802
   def merge(that: Directory): Directory = {
     if (name.equals(that.name)) {
       val allFiles = files ++ that.files
       val subDirMap = subDirs.map(dir => dir.name -> dir).toMap
       val thatSubDirMap = that.subDirs.map(dir => dir.name -> dir).toMap
-<<<<<<< HEAD
-      val subDir: Seq[Directory] = (subDirMap.keySet ++ thatSubDirMap.keySet).toSeq.map {
-        dirName =>
-          if (subDirMap.contains(dirName) && thatSubDirMap.contains(dirName)) {
-            // If both directories contain a subDir with same name, merge subDirs respectively.
-            subDirMap(dirName).merge(thatSubDirMap(dirName))
-          } else {
-            // Pick the subDir from whoever contains it.
-            subDirMap.getOrElse(dirName, thatSubDirMap(dirName))
-          }
-      }
-
-      Directory(name, allFiles, subDirs = subDir)
-    } else {
-      throw HyperspaceException("Directory names should match for merging Directories.")
-=======
       val mergedSubDirs = (subDirMap.keySet ++ thatSubDirMap.keySet).toSeq.map { dirName =>
         if (subDirMap.contains(dirName) && thatSubDirMap.contains(dirName)) {
           // If both directories contain a subDir with same name, merge corresponding subDirs
@@ -172,7 +150,6 @@
       throw HyperspaceException(
         s"Merging directories with names $name and ${that.name} failed. " +
           "Directory names must be same for merging directories.")
->>>>>>> 8e8da802
     }
   }
 }
