--- conflicted
+++ resolved
@@ -411,12 +411,7 @@
   }
 
   def excludedFiles: Seq[String] = {
-<<<<<<< HEAD
-    // Assumption: There is only one source relation.
-    source.plan.properties.relations.head.data.properties.excluded
-=======
     relations.head.data.properties.excluded
->>>>>>> 2720656e
   }
 
   def hasLineageColumn(spark: SparkSession): Boolean = {
