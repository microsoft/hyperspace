/*
 * Copyright (2020) The Hyperspace Project Authors.
 *
 * Licensed under the Apache License, Version 2.0 (the "License");
 * you may not use this file except in compliance with the License.
 * You may obtain a copy of the License at
 *
 * http://www.apache.org/licenses/LICENSE-2.0
 *
 * Unless required by applicable law or agreed to in writing, software
 * distributed under the License is distributed on an "AS IS" BASIS,
 * WITHOUT WARRANTIES OR CONDITIONS OF ANY KIND, either express or implied.
 * See the License for the specific language governing permissions and
 * limitations under the License.
 */

package com.microsoft.hyperspace.actions

import org.apache.spark.sql.SparkSession

import com.microsoft.hyperspace.index._
import com.microsoft.hyperspace.telemetry.{AppInfo, HyperspaceEvent, RefreshAppendActionEvent}

/**
 * Action to create indexes on newly arrived data. If the user appends new data to existing,
 * pre-indexed data, they can use refresh api to generate indexes only on the additional data.
 *
 * Algorithm Outline:
 * - Identify newly added data files.
 * - Create new index version on these files.
 * - Update metadata to reflect the latest snapshot of index. This snapshot includes all the old
 *   and the newly created index files. The source content points to the latest data files.
 *
 * @param spark SparkSession.
 * @param logManager Index LogManager for index being refreshed.
 * @param dataManager Index DataManager for index being refreshed.
 */
class RefreshAppendAction(
    spark: SparkSession,
    logManager: IndexLogManager,
    dataManager: IndexDataManager)
    extends RefreshActionBase(spark, logManager, dataManager) {
  final override def op(): Unit = {
    // TODO: The current implementation picks the number of buckets from session config.
    //   This should be user-configurable to allow maintain the existing bucket numbers
    //   in the index log entry.
    write(spark, dfWithAppendedFiles, indexConfig)
  }

  /**
   * Validate index is in active state for refreshing and there are some appended
   * source data file(s).
   */
  final override def validate(): Unit = {
    super.validate()

    if (appendedFiles.isEmpty) {
      throw NoChangesException("Refresh append aborted as no appended source data files found.")
    }
  }

  private lazy val dfWithAppendedFiles = {
    val relation = previousIndexLogEntry.relations.head
    // Create a df with only diff files from original list of files.
    spark.read
      .schema(df.schema)
      .format(relation.fileFormat)
      .options(relation.options)
      .load(appendedFiles: _*)
  }

  /**
   * Create a log entry with all data files, and index content merged with previous index content.
   * This contains ALL data files (files which were indexed previously, and files which are being
   * indexed in this operation). It also contains ALL index files (index files for previously
   * indexed data as well as newly created files).
   *
   * @return Merged index log entry.
   */
  override def logEntry: LogEntry = {
    // Log entry with complete data and newly index files.
    val entry = getIndexLogEntry(spark, df, indexConfig, indexDataPath)

    // Merge new index files with old index files.
    val mergedContent = Content(previousIndexLogEntry.content.root.merge(entry.content.root))

    // TODO: update "appended" and "deleted" list in log entry.
    //   https://github.com/microsoft/hyperspace/issues/183

    // New entry.
<<<<<<< HEAD
    entry
      .copy(content = mergedContent)
      .withNewDeletedFiles(deletedFiles)
      .withAdditionalAppendedFiles(Seq())
=======
    entry.copy(content = mergedContent).withAppendedAndDeletedFiles(Seq(), deletedFiles)
>>>>>>> 286ce749
  }

  override protected def event(appInfo: AppInfo, message: String): HyperspaceEvent = {
    RefreshAppendActionEvent(appInfo, logEntry.asInstanceOf[IndexLogEntry], message)
  }
}<|MERGE_RESOLUTION|>--- conflicted
+++ resolved
@@ -88,14 +88,7 @@
     //   https://github.com/microsoft/hyperspace/issues/183
 
     // New entry.
-<<<<<<< HEAD
-    entry
-      .copy(content = mergedContent)
-      .withNewDeletedFiles(deletedFiles)
-      .withAdditionalAppendedFiles(Seq())
-=======
     entry.copy(content = mergedContent).withAppendedAndDeletedFiles(Seq(), deletedFiles)
->>>>>>> 286ce749
   }
 
   override protected def event(appInfo: AppInfo, message: String): HyperspaceEvent = {
