--- conflicted
+++ resolved
@@ -106,15 +106,9 @@
     // the list of newly created index files.
     val absolutePath = PathUtils.makeAbsolute(indexDataPath)
     val newContent = Content.fromDirectory(absolutePath)
-<<<<<<< HEAD
     if (filesToIgnore.nonEmpty) {
       val largeFilesDirectory: Directory = {
         val fs = new Path(filesToIgnore.head.name).getFileSystem(new Configuration)
-=======
-    if (largeFiles.nonEmpty) {
-      val largeFilesDirectory = {
-        val fs = new Path(largeFiles.head.name).getFileSystem(new Configuration)
->>>>>>> baa32d07
         val largeFileStatuses =
           filesToIgnore.map(fileInfo => fs.getFileStatus(new Path(fileInfo.name)))
 
