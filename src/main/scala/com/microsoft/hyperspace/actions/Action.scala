--- conflicted
+++ resolved
@@ -18,7 +18,7 @@
 
 import org.apache.spark.internal.Logging
 
-import com.microsoft.hyperspace.{ActiveSparkSession, HyperspaceException, NoChangesDetected}
+import com.microsoft.hyperspace.{ActiveSparkSession, HyperspaceException}
 import com.microsoft.hyperspace.index.{IndexLogManager, LogEntry}
 import com.microsoft.hyperspace.telemetry.{AppInfo, HyperspaceEvent, HyperspaceEventLogging}
 
@@ -94,13 +94,8 @@
       end()
       logEvent(event(appInfo, message = "Operation succeeded."))
     } catch {
-<<<<<<< HEAD
-      case e: NoChangesDetected =>
-        logEvent(event(appInfo, message = s"No-op Operation Recorded: ${e.getMessage}."))
-=======
       case e: NoChangesException =>
         logEvent(event(appInfo, message = s"No-op operation recorded: ${e.getMessage}"))
->>>>>>> ba8733f3
         logWarning(e.msg)
       case e: Exception =>
         logEvent(event(appInfo, message = s"Operation failed: ${e.getMessage}"))
