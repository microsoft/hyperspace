/*
 * Copyright (2020) The Hyperspace Project Authors.
 *
 * Licensed under the Apache License, Version 2.0 (the "License");
 * you may not use this file except in compliance with the License.
 * You may obtain a copy of the License at
 *
 * http://www.apache.org/licenses/LICENSE-2.0
 *
 * Unless required by applicable law or agreed to in writing, software
 * distributed under the License is distributed on an "AS IS" BASIS,
 * WITHOUT WARRANTIES OR CONDITIONS OF ANY KIND, either express or implied.
 * See the License for the specific language governing permissions and
 * limitations under the License.
 */

package com.microsoft.hyperspace.actions

import org.apache.spark.sql.{DataFrame, SparkSession}
<<<<<<< HEAD
import org.apache.spark.sql.types.StructType
import scala.util.Try
=======
>>>>>>> 80d68cb6

import com.microsoft.hyperspace.{Hyperspace, HyperspaceException}
import com.microsoft.hyperspace.actions.Constants.States.{ACTIVE, CREATING, DOESNOTEXIST}
import com.microsoft.hyperspace.index._
import com.microsoft.hyperspace.telemetry.{AppInfo, CreateActionEvent, HyperspaceEvent}
import com.microsoft.hyperspace.util.ResolverUtils

class CreateAction(
    spark: SparkSession,
    df: DataFrame,
    indexConfig: HyperSpaceIndexConfig,
    final override protected val logManager: IndexLogManager,
    dataManager: IndexDataManager)
    extends CreateActionBase(dataManager)
    with Action {
  final override def logEntry: LogEntry =
    getIndexLogEntry(spark, df, indexConfig, indexDataPath, endId)

  final override val transientState: String = CREATING

  final override val finalState: String = ACTIVE

  final override def validate(): Unit = {
    // We currently only support createIndex() over HDFS file based scan nodes.
    val provider = Hyperspace.getContext(spark).sourceProviderManager
    if (!provider.isSupportedRelation(df.queryExecution.optimizedPlan)) {
      throw HyperspaceException(
        "Only creating index over HDFS file based scan nodes is supported.")
    }

    // schema validity checks
    if (!isValidIndexSchema(indexConfig, df)) {
      throw HyperspaceException("Index config is not applicable to dataframe schema.")
    }

    // valid state check
    logManager.getLatestLog() match {
      case None => // valid
      case Some(entry) if entry.state.equals(DOESNOTEXIST) => // valid
      case _ =>
        throw HyperspaceException(
          s"Another Index with name ${indexConfig.indexName} already exists")
    }
  }

<<<<<<< HEAD
  private def isValidIndexSchema(config: HyperSpaceIndexConfig, schema: StructType): Boolean = {
    // Resolve index config columns from available column names present in the schema.
    config match {
      case indexConfig: IndexConfig =>
        ResolverUtils
          .resolve(
            spark,
            indexConfig.indexedColumns ++ indexConfig.includedColumns,
            schema.fieldNames)
          .isDefined
      case indexConfig: BloomFilterIndexConfig =>
        ResolverUtils.resolve(spark, indexConfig.indexedColumn, schema.fieldNames).isDefined
    }

=======
  private def isValidIndexSchema(config: IndexConfig, dataFrame: DataFrame): Boolean = {
    // Resolve index config columns from available column names present in the dataframe.
    ResolverUtils
      .resolve(
        spark,
        config.indexedColumns ++ config.includedColumns,
        dataFrame.queryExecution.analyzed)
      .isDefined
>>>>>>> 80d68cb6
  }

  // TODO: The following should be protected, but RefreshAction is calling CreateAction.op().
  //   This needs to be refactored to mark this as protected.
  final override def op(): Unit = write(spark, df, indexConfig)

  final override protected def event(appInfo: AppInfo, message: String): HyperspaceEvent = {
    // LogEntry instantiation may fail if index config is invalid. Hence the 'Try'.

    val index = Try(logEntry.asInstanceOf[IndexLogEntry]).toOption
    CreateActionEvent(
      appInfo,
      IndexConfigBundle(indexConfig),
      index,
      df.queryExecution.logical.toString,
      message)
  }
}<|MERGE_RESOLUTION|>--- conflicted
+++ resolved
@@ -17,11 +17,7 @@
 package com.microsoft.hyperspace.actions
 
 import org.apache.spark.sql.{DataFrame, SparkSession}
-<<<<<<< HEAD
-import org.apache.spark.sql.types.StructType
 import scala.util.Try
-=======
->>>>>>> 80d68cb6
 
 import com.microsoft.hyperspace.{Hyperspace, HyperspaceException}
 import com.microsoft.hyperspace.actions.Constants.States.{ACTIVE, CREATING, DOESNOTEXIST}
@@ -67,8 +63,7 @@
     }
   }
 
-<<<<<<< HEAD
-  private def isValidIndexSchema(config: HyperSpaceIndexConfig, schema: StructType): Boolean = {
+  private def isValidIndexSchema(config: HyperSpaceIndexConfig, dataFrame: DataFrame): Boolean = {
     // Resolve index config columns from available column names present in the schema.
     config match {
       case indexConfig: IndexConfig =>
@@ -76,22 +71,11 @@
           .resolve(
             spark,
             indexConfig.indexedColumns ++ indexConfig.includedColumns,
-            schema.fieldNames)
+            dataFrame.queryExecution.analyzed)
           .isDefined
       case indexConfig: BloomFilterIndexConfig =>
-        ResolverUtils.resolve(spark, indexConfig.indexedColumn, schema.fieldNames).isDefined
+        ResolverUtils.resolve(spark, Seq(indexConfig.indexedColumn), dataFrame.queryExecution.analyzed).isDefined
     }
-
-=======
-  private def isValidIndexSchema(config: IndexConfig, dataFrame: DataFrame): Boolean = {
-    // Resolve index config columns from available column names present in the dataframe.
-    ResolverUtils
-      .resolve(
-        spark,
-        config.indexedColumns ++ config.includedColumns,
-        dataFrame.queryExecution.analyzed)
-      .isDefined
->>>>>>> 80d68cb6
   }
 
   // TODO: The following should be protected, but RefreshAction is calling CreateAction.op().
