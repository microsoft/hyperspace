--- conflicted
+++ resolved
@@ -20,13 +20,10 @@
 import org.apache.hadoop.fs.Path
 import org.apache.spark.sql.{Column, DataFrame, SaveMode, SparkSession}
 import org.apache.spark.sql.catalyst.plans.logical.LeafNode
-<<<<<<< HEAD
 import org.apache.spark.sql.functions.{approx_count_distinct, col, input_file_name, udf}
+import org.apache.spark.sql.functions.{col, input_file_name}
 import org.apache.spark.util.sketch.BloomFilter
-=======
-import org.apache.spark.sql.functions.{col, input_file_name}
-
->>>>>>> 80d68cb6
+
 import com.microsoft.hyperspace.{Hyperspace, HyperspaceException}
 import com.microsoft.hyperspace.index._
 import com.microsoft.hyperspace.index.DataFrameWriterExtensions.Bucketizer
@@ -62,17 +59,11 @@
   protected def getIndexLogEntry(
       spark: SparkSession,
       df: DataFrame,
-<<<<<<< HEAD
       indexConfig: HyperSpaceIndexConfig,
-      path: Path): IndexLogEntry = {
-    val absolutePath = PathUtils.makeAbsolute(path, spark.sessionState.newHadoopConf())
-=======
-      indexConfig: IndexConfig,
       path: Path,
       versionId: Int): IndexLogEntry = {
     val hadoopConf = spark.sessionState.newHadoopConf()
     val absolutePath = PathUtils.makeAbsolute(path, hadoopConf)
->>>>>>> 80d68cb6
     val numBuckets = numBucketsForIndex(spark)
 
     val signatureProvider = LogicalPlanSignatureProvider.create()
@@ -91,9 +82,14 @@
           LogicalPlanFingerprint(
             LogicalPlanFingerprint.Properties(Seq(Signature(signatureProvider.name, s)))))
 
-<<<<<<< HEAD
-        val indexProperties =
-          (hasLineageProperty(spark) ++ hasParquetAsSourceFormatProperty(relation)).toMap
+        val coveringIndexProperties =
+          Hyperspace
+            .getContext(spark)
+            .sourceProviderManager
+            .enrichIndexProperties(
+              sourcePlanProperties.relations.head,
+              prevIndexProperties + (IndexConstants.INDEX_LOG_VERSION -> versionId.toString)
+                ++ hasLineageProperty(spark) ++ hasParquetAsSourceFormatProperty(relation))
 
         IndexLogEntry(
           indexConfig.indexName,
@@ -105,60 +101,23 @@
                     .Columns(resolvedIndexedColumns, resolvedIncludedColumns),
                   IndexLogEntry.schemaString(indexDataFrame.schema),
                   numBuckets,
-                  indexProperties))
+                  coveringIndexProperties))
             case _: BloomFilterIndexConfig =>
+              val bloomIndexProperties =
+                (hasLineageProperty(spark) ++ hasParquetAsSourceFormatProperty(relation)).toMap
               HyperSpaceIndex.BloomFilterIndex(
                 HyperSpaceIndex.Properties.BloomFilter(
                   HyperSpaceIndex.Properties.CommonProperties
                     .Columns(resolvedIndexedColumns, resolvedIndexedColumns),
                   IndexLogEntry.schemaString(indexDataFrame.schema),
-                  indexProperties))
+                  bloomIndexProperties))
             case _ => throw HyperspaceException("Invalid Index Config.")
           },
-          Content.fromDirectory(absolutePath, fileIdTracker),
-=======
-        val coveringIndexProperties =
-          Hyperspace
-            .getContext(spark)
-            .sourceProviderManager
-            .enrichIndexProperties(
-              sourcePlanProperties.relations.head,
-              prevIndexProperties + (IndexConstants.INDEX_LOG_VERSION -> versionId.toString)
-                ++ hasLineageProperty(spark) ++ hasParquetAsSourceFormatProperty(relation))
-
-        IndexLogEntry(
-          indexConfig.indexName,
-          CoveringIndex(
-            CoveringIndex.Properties(
-              CoveringIndex.Properties
-                .Columns(resolvedIndexedColumns, resolvedIncludedColumns),
-              IndexLogEntry.schemaString(indexDataFrame.schema),
-              numBuckets,
-              coveringIndexProperties)),
           Content.fromDirectory(absolutePath, fileIdTracker, hadoopConf),
->>>>>>> 80d68cb6
           Source(SparkPlan(sourcePlanProperties)),
           Map())
 
       case None => throw HyperspaceException("Invalid plan for creating an index.")
-    }
-  }
-
-<<<<<<< HEAD
-  private def hasParquetAsSourceFormatProperty(
-      relation: FileBasedRelation): Option[(String, String)] = {
-    if (relation.hasParquetAsSourceFormat) {
-      Some(IndexConstants.HAS_PARQUET_AS_SOURCE_FORMAT_PROPERTY -> "true")
-    } else {
-      None
-    }
-  }
-
-  private def hasLineageProperty(spark: SparkSession): Option[(String, String)] = {
-    if (hasLineage(spark)) {
-      Some(IndexConstants.LINEAGE_PROPERTY -> "true")
-    } else {
-      None
     }
   }
 
@@ -217,10 +176,7 @@
     bloomFilterResult.write.parquet(new Path(indexDataPath, "bf.parquet").toString)
   }
 
-  private def write(spark: SparkSession, df: DataFrame, indexConfig: IndexConfig): Unit = {
-=======
   protected def write(spark: SparkSession, df: DataFrame, indexConfig: IndexConfig): Unit = {
->>>>>>> 80d68cb6
     val numBuckets = numBucketsForIndex(spark)
 
     val (indexDataFrame, resolvedIndexedColumns, _) =
@@ -255,9 +211,6 @@
     relations.head
   }
 
-<<<<<<< HEAD
-  private def resolveCoveringIndexConfig(
-=======
   private def hasParquetAsSourceFormatProperty(
       relation: FileBasedRelation): Option[(String, String)] = {
     if (relation.hasParquetAsSourceFormat) {
@@ -276,7 +229,6 @@
   }
 
   private def resolveConfig(
->>>>>>> 80d68cb6
       df: DataFrame,
       indexConfig: IndexConfig): (Seq[(String, Boolean)], Seq[(String, Boolean)]) = {
     val spark = df.sparkSession
@@ -300,36 +252,26 @@
 
   private def resolveBloomFilterIndexConfig(
       df: DataFrame,
-<<<<<<< HEAD
-      indexConfig: BloomFilterIndexConfig): String = {
+      indexConfig: BloomFilterIndexConfig): Seq[(String, Boolean)] = {
     val spark = df.sparkSession
-    val dfColumnNames = df.schema.fieldNames
-    val indexedColumn = indexConfig.indexedColumn
-    val resolvedIndexedColumns = ResolverUtils.resolve(spark, indexedColumn, dfColumnNames)
-=======
-      indexConfig: IndexConfig): (DataFrame, Seq[String], Seq[String]) = {
-    val (resolvedIndexedColumns, resolvedIncludedColumns) = resolveConfig(df, indexConfig)
-    val columnsFromIndexConfig =
-      resolvedIndexedColumns.map(_._1) ++ resolvedIncludedColumns.map(_._1)
-
-    val prefixedIndexedColumns = SchemaUtils.prefixNestedFieldNames(resolvedIndexedColumns)
-    val prefixedIncludedColumns = SchemaUtils.prefixNestedFieldNames(resolvedIncludedColumns)
-    val prefixedColumnsFromIndexConfig = prefixedIndexedColumns ++ prefixedIncludedColumns
->>>>>>> 80d68cb6
+    val plan = df.queryExecution.analyzed
+    val indexedColumn = Seq(indexConfig.indexedColumn)
+    val resolvedIndexedColumns = ResolverUtils.resolve(spark, indexedColumn, plan)
 
     resolvedIndexedColumns match {
       case Some(indexed) => indexed
       case _ =>
         throw HyperspaceException(
           s"Columns '${indexedColumn}' could not be resolved " +
-            s"from available source columns '${dfColumnNames.mkString(",")}'")
+            s"from available source columns '${df.schema.treeString}'")
     }
   }
 
   private def resolveDataFrameForLineage(
       spark: SparkSession,
       df: DataFrame,
-      providedIndexColumns: Seq[String]): DataFrame = {
+      providedIndexColumns: Seq[String],
+      prefixedColumnsFromIndexConfig: Seq[String]): DataFrame = {
     if (hasLineage(spark)) {
       val relation = getRelation(spark, df)
 
@@ -339,13 +281,8 @@
       //    as columns if they are not already part of the schema.
       val partitionColumns = relation.partitionSchema.map(_.name)
       val missingPartitionColumns =
-<<<<<<< HEAD
         partitionColumns.filter(ResolverUtils.resolve(spark, _, providedIndexColumns).isEmpty)
       val allIndexColumns = providedIndexColumns ++ missingPartitionColumns
-=======
-        partitionColumns.filter(ResolverUtils.resolve(spark, _, columnsFromIndexConfig).isEmpty)
-      val allIndexColumns = columnsFromIndexConfig ++ missingPartitionColumns
->>>>>>> 80d68cb6
 
       // File id value in DATA_FILE_ID_COLUMN column (lineage column) is stored as a
       // Long data type value. Each source data file has a unique file id, assigned by
@@ -369,35 +306,46 @@
         .select(prepareColumns(allIndexColumns, prefixedAllIndexColumns) :+
           col(IndexConstants.DATA_FILE_NAME_ID): _*)
     } else {
-<<<<<<< HEAD
-      df.select(providedIndexColumns.head, providedIndexColumns.tail: _*)
-=======
-      df.select(prepareColumns(columnsFromIndexConfig, prefixedColumnsFromIndexConfig): _*)
->>>>>>> 80d68cb6
-    }
-  }
-
-<<<<<<< HEAD
+      df.select(prepareColumns(providedIndexColumns, prefixedColumnsFromIndexConfig): _*)
+    }
+  }
+
   private def prepareIndexDataFrame(
       spark: SparkSession,
       df: DataFrame,
       indexConfig: HyperSpaceIndexConfig): (DataFrame, Seq[String], Seq[String]) = {
-
     indexConfig match {
       case coveringIndexConfig: IndexConfig =>
         val (resolvedIndexedColumns, resolvedIncludedColumns) =
-          resolveCoveringIndexConfig(df, coveringIndexConfig)
-        val columnsFromIndexConfig = resolvedIndexedColumns ++ resolvedIncludedColumns
-        val indexDF = resolveDataFrameForLineage(spark, df, columnsFromIndexConfig)
-
-        (indexDF, resolvedIndexedColumns, resolvedIncludedColumns)
+          resolveConfig(df, coveringIndexConfig)
+        val columnsFromIndexConfig =
+          resolvedIndexedColumns.map(_._1) ++ resolvedIncludedColumns.map(_._1)
+
+        val prefixedIndexedColumns =
+          SchemaUtils.prefixNestedFieldNames(resolvedIndexedColumns)
+        val prefixedIncludedColumns =
+          SchemaUtils.prefixNestedFieldNames(resolvedIncludedColumns)
+        val prefixedColumnsFromIndexConfig =
+          prefixedIndexedColumns ++ prefixedIncludedColumns
+
+        val indexDF = resolveDataFrameForLineage(
+          spark, df, columnsFromIndexConfig, prefixedColumnsFromIndexConfig)
+
+        (indexDF, prefixedIndexedColumns, prefixedIncludedColumns)
       case bloomIndexConfig: BloomFilterIndexConfig =>
-        val resolvedIndexColumn = Seq(resolveBloomFilterIndexConfig(df, bloomIndexConfig))
-        val indexDF = resolveDataFrameForLineage(spark, df, resolvedIndexColumn)
-
-        (indexDF, resolvedIndexColumn, df.columns)
-=======
-    (indexDF, prefixedIndexedColumns, prefixedIncludedColumns)
+        val resolvedIndexColumn = resolveBloomFilterIndexConfig(df, bloomIndexConfig)
+
+        val columnsFromIndexConfig = resolvedIndexColumn.map(_._1)
+        val prefixedIndexedColumns = SchemaUtils.prefixNestedFieldNames(resolvedIndexColumn)
+
+        val indexDF = resolveDataFrameForLineage(
+          spark, df, columnsFromIndexConfig, prefixedIndexedColumns)
+
+        (indexDF, prefixedIndexedColumns, df.columns)
+      case _ =>
+        throw HyperspaceException(
+          s"Cannot prepare dataframe ${df.schema} for ${indexConfig.indexName}")
+    }
   }
 
   private def prepareColumns(
@@ -406,7 +354,6 @@
     originalColumns.zip(prefixedColumns).map {
       case (original, prefixed) =>
         col(original).as(prefixed)
->>>>>>> 80d68cb6
     }
   }
 }