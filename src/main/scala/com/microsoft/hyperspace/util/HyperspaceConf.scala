--- conflicted
+++ resolved
@@ -71,7 +71,6 @@
       .toBoolean
   }
 
-<<<<<<< HEAD
   def fileBasedSourceBuilders(spark: SparkSession): String = {
     spark.sessionState.conf
       .getConfString(
@@ -84,7 +83,8 @@
       .getConfString(
         "spark.hyperspace.index.sources.defaultFileBasedSource.supportedFileFormats",
         "avro,csv,json,orc,parquet,text")
-=======
+  }
+
   /**
    * Returns the config value whose key matches the first key given multiple keys. If no keys are
    * matched, the given default value is returned.
@@ -102,6 +102,5 @@
       .find(spark.sessionState.conf.contains)
       .map(spark.sessionState.conf.getConfString)
       .getOrElse(defaultValue)
->>>>>>> 199fa9a0
   }
 }