/*
 * Copyright (2020) The Hyperspace Project Authors.
 *
 * Licensed under the Apache License, Version 2.0 (the "License");
 * you may not use this file except in compliance with the License.
 * You may obtain a copy of the License at
 *
 * http://www.apache.org/licenses/LICENSE-2.0
 *
 * Unless required by applicable law or agreed to in writing, software
 * distributed under the License is distributed on an "AS IS" BASIS,
 * WITHOUT WARRANTIES OR CONDITIONS OF ANY KIND, either express or implied.
 * See the License for the specific language governing permissions and
 * limitations under the License.
 */

package com.microsoft.hyperspace.util

import org.apache.spark.sql.SparkSession

import com.microsoft.hyperspace.index.IndexConstants

/**
 * Helper class to extract Hyperspace-related configs from SparkSession.
 */
object HyperspaceConf {
  def hybridScanEnabled(spark: SparkSession): Boolean = {
    spark.conf
      .get(
        IndexConstants.INDEX_HYBRID_SCAN_ENABLED,
        IndexConstants.INDEX_HYBRID_SCAN_ENABLED_DEFAULT)
      .toBoolean
  }

  def hybridScanDeleteEnabled(spark: SparkSession): Boolean = {
    spark.conf
      .get(
        IndexConstants.INDEX_HYBRID_SCAN_DELETE_ENABLED,
        IndexConstants.INDEX_HYBRID_SCAN_DELETE_ENABLED_DEFAULT)
      .toBoolean
  }

<<<<<<< HEAD
  def optimizeThreshold(spark: SparkSession): Long = {
    spark.conf
      .get(
        IndexConstants.OPTIMIZE_THRESHOLD,
        IndexConstants.OPTIMIZE_THRESHOLD_DEFAULT.toString)
      .toLong
=======
  def hybridScanDeleteMaxNumFiles(spark: SparkSession): Int = {
    spark.conf
      .get(
        IndexConstants.INDEX_HYBRID_SCAN_DELETE_MAX_NUM_FILES,
        IndexConstants.INDEX_HYBRID_SCAN_DELETE_MAX_NUM_FILES_DEFAULT)
      .toInt
>>>>>>> ddf3e570
  }
}<|MERGE_RESOLUTION|>--- conflicted
+++ resolved
@@ -40,20 +40,19 @@
       .toBoolean
   }
 
-<<<<<<< HEAD
   def optimizeThreshold(spark: SparkSession): Long = {
     spark.conf
       .get(
         IndexConstants.OPTIMIZE_THRESHOLD,
         IndexConstants.OPTIMIZE_THRESHOLD_DEFAULT.toString)
       .toLong
-=======
+  }
+
   def hybridScanDeleteMaxNumFiles(spark: SparkSession): Int = {
     spark.conf
       .get(
         IndexConstants.INDEX_HYBRID_SCAN_DELETE_MAX_NUM_FILES,
         IndexConstants.INDEX_HYBRID_SCAN_DELETE_MAX_NUM_FILES_DEFAULT)
       .toInt
->>>>>>> ddf3e570
   }
 }