/*
 * Copyright (2020) The Hyperspace Project Authors.
 *
 * Licensed under the Apache License, Version 2.0 (the "License");
 * you may not use this file except in compliance with the License.
 * You may obtain a copy of the License at
 *
 * http://www.apache.org/licenses/LICENSE-2.0
 *
 * Unless required by applicable law or agreed to in writing, software
 * distributed under the License is distributed on an "AS IS" BASIS,
 * WITHOUT WARRANTIES OR CONDITIONS OF ANY KIND, either express or implied.
 * See the License for the specific language governing permissions and
 * limitations under the License.
 */

package com.microsoft.hyperspace.actions

import org.apache.hadoop.fs.Path
import org.apache.spark.SparkFunSuite
import org.apache.spark.sql.DataFrame
import org.apache.spark.sql.catalyst.plans.SQLHelper
import org.mockito.Mockito._

import com.microsoft.hyperspace.{HyperspaceException, SampleData, SparkInvolvedSuite}
import com.microsoft.hyperspace.actions.Constants.States._
import com.microsoft.hyperspace.index._
import com.microsoft.hyperspace.util.FileUtils

class CreateActionTest extends SparkFunSuite with SparkInvolvedSuite with SQLHelper {
  private val indexSystemPath = "src/test/resources/indexLocation"
  private val sampleData = SampleData.testData
  private val sampleParquetDataLocation = "src/test/resources/sampleparquet"
  private val indexConfig = IndexConfig("index1", Seq("RGUID"), Seq("Date"))
  private var df: DataFrame = _

  private val mockLogManager: IndexLogManager = mock(classOf[IndexLogManager])
  private val mockDataManager: IndexDataManager = mock(classOf[IndexDataManager])

  object CreateActionBaseWrapper extends CreateActionBase(mockDataManager) {
    def getSourceRelations(df: DataFrame): Seq[Relation] = sourceRelations(df)
  }

  override def beforeAll(): Unit = {
    super.beforeAll()

    spark.conf.set(IndexConstants.INDEX_SYSTEM_PATH, indexSystemPath)
    when(mockLogManager.getLatestLog()).thenReturn(None)
    when(mockLogManager.getLatestId()).thenReturn(None)

    import spark.implicits._
    FileUtils.delete(new Path(indexSystemPath))
    FileUtils.delete(new Path(sampleParquetDataLocation))

    val dfFromSample = sampleData.toDF("Date", "RGUID", "Query", "imprs", "clicks")
    dfFromSample.write.parquet(sampleParquetDataLocation)

    df = spark.read.parquet(sampleParquetDataLocation)
  }

  override def afterAll(): Unit = {
    FileUtils.delete(new Path(sampleParquetDataLocation))
    super.afterAll()
  }

  test("validate passes for valid index config and df") {
    val action = new CreateAction(spark, df, indexConfig, mockLogManager, mockDataManager)
    // No exception thrown is considered a pass
    action.validate()
  }

  test("validate() fails if df is not logical plan") {
    import spark.implicits._
    val df = Seq((1, 11), (2, 22), (3, 33)).toDF("c1", "c2")
    val indexConfig = IndexConfig("name", Seq("c1"), Seq("c2"))

    val action = new CreateAction(spark, df, indexConfig, mockLogManager, mockDataManager)
    val ex = intercept[HyperspaceException](action.validate())
    assert(
      ex.getMessage.contains("Only creating index over HDFS file based scan nodes is supported"))
  }

  test("validate() fails if index config doesn't contain columns from df") {
    val indexConfig = IndexConfig("name", Seq("c1"), Seq("c2"))
    val action = new CreateAction(spark, df, indexConfig, mockLogManager, mockDataManager)
    val ex = intercept[HyperspaceException](action.validate())
    assert(ex.getMessage.contains("Index config is not applicable to dataframe schema"))
  }

  test("validate() passes if no earlier index logs are found") {
    when(mockLogManager.getLatestLog()).thenReturn(None)
    val action = new CreateAction(spark, df, indexConfig, mockLogManager, mockDataManager)
    // No exception thrown is considered a pass
    action.validate()
  }

  test("validate() passes if old index logs are found with DOESNOTEXIST state") {
    when(mockLogManager.getLatestLog()).thenReturn(Some(TestLogEntry(DOESNOTEXIST)))
    val action = new CreateAction(spark, df, indexConfig, mockLogManager, mockDataManager)
    // No exception thrown is considered a pass
    action.validate()
  }

  test("validate() fails if old index logs found with non-DOESNOTEXIST state") {
    when(mockLogManager.getLatestLog()).thenReturn(Some(TestLogEntry(ACTIVE)))
    val action = new CreateAction(spark, df, indexConfig, mockLogManager, mockDataManager)
    val ex = intercept[HyperspaceException](action.validate())
    assert(
      ex.getMessage.contains(s"Another Index with name ${indexConfig.indexName} already exists"))
  }

<<<<<<< HEAD
  test("op() fails if index config is of wrong case and spark is case-sensitive") {
    when(mockLogManager.getLatestLog()).thenReturn(Some(TestLogEntry(ACTIVE)))
    val indexConfig = IndexConfig("index1", Seq("rgUID"), Seq("dATE"))
    val action = new CreateAction(spark, df, indexConfig, mockLogManager, mockDataManager)
    withSQLConf("spark.sql.caseSensitive" -> "true") {
      val ex = intercept[HyperspaceException](action.op())
      assert(ex.getMessage.contains("Columns 'rgUID,dATE' could not be resolved from available " +
        "source columns 'Date,RGUID,Query,imprs,clicks'"))
=======
  test("Verify rootPaths for given LogicalRelations") {
    withTempPath { p =>
      val path1 = p + "table1"
      val path2 = p + "table2"

      import spark.implicits._
      SampleData.testData
        .toDF("Date", "RGUID", "Query", "imprs", "clicks")
        .limit(2)
        .write
        .parquet(path1)

      SampleData.testData
        .toDF("Date", "RGUID", "Query", "imprs", "clicks")
        .limit(3)
        .write
        .parquet(path2)

      Seq(
        (spark.read.format("parquet").load(path1), Seq(path1), 2),
        (spark.read.format("parquet").load(path1, path2), Seq(path1, path2), 5),
        (spark.read.parquet(path1), Seq(path1), 2),
        (spark.read.parquet(path1, path2), Seq(path1, path2), 5),
        (spark.read.parquet(path1, path1, path1), Seq(path1, path1, path1), 6),
        (spark.read.format("parquet").option("path", path1).load(path1), Seq(path1), 2),
        (spark.read.format("parquet").option("path", path1).load(path2), Seq(path2), 3),
        (spark.read.option("path", path1).parquet(path1), Seq(path1, path1), 4),
        (spark.read.option("path", path1).parquet(path2), Seq(path1, path2), 5),
        (
          spark.read.format("parquet").option("path", path1).load(path1, path2),
          Seq(path1, path1, path2),
          7),
        (spark.read.option("path", path1).parquet(path1, path2), Seq(path1, path1, path2), 7))
        .foreach {
          case (df, expectedPaths, expectedCount) =>
            val relation = CreateActionBaseWrapper.getSourceRelations(df).head
            val expectedRootPaths = expectedPaths.map("file:" + _)

            assert(relation.rootPaths == expectedRootPaths)
            assert(df.count == expectedCount)
            assert(!relation.options.isDefinedAt("path"))
        }
>>>>>>> df75685e
    }
  }
}<|MERGE_RESOLUTION|>--- conflicted
+++ resolved
@@ -109,16 +109,18 @@
       ex.getMessage.contains(s"Another Index with name ${indexConfig.indexName} already exists"))
   }
 
-<<<<<<< HEAD
   test("op() fails if index config is of wrong case and spark is case-sensitive") {
     when(mockLogManager.getLatestLog()).thenReturn(Some(TestLogEntry(ACTIVE)))
     val indexConfig = IndexConfig("index1", Seq("rgUID"), Seq("dATE"))
     val action = new CreateAction(spark, df, indexConfig, mockLogManager, mockDataManager)
     withSQLConf("spark.sql.caseSensitive" -> "true") {
       val ex = intercept[HyperspaceException](action.op())
-      assert(ex.getMessage.contains("Columns 'rgUID,dATE' could not be resolved from available " +
-        "source columns 'Date,RGUID,Query,imprs,clicks'"))
-=======
+      assert(
+        ex.getMessage.contains("Columns 'rgUID,dATE' could not be resolved from available " +
+          "source columns 'Date,RGUID,Query,imprs,clicks'"))
+    }
+  }
+
   test("Verify rootPaths for given LogicalRelations") {
     withTempPath { p =>
       val path1 = p + "table1"
@@ -161,7 +163,6 @@
             assert(df.count == expectedCount)
             assert(!relation.options.isDefinedAt("path"))
         }
->>>>>>> df75685e
     }
   }
 }