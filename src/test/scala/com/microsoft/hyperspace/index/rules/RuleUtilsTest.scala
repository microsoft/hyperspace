--- conflicted
+++ resolved
@@ -294,31 +294,6 @@
     }
   }
 
-<<<<<<< HEAD
-=======
-  test(
-    "RuleUtils.getCandidateIndexes: Verify indexes with non-empty 'deletedFiles' or " +
-      "'appendedFiles' are not usable indexes if hybrid scan is disabled.") {
-    withSQLConf(INDEX_HYBRID_SCAN_ENABLED -> "false") {
-      val fingerprint = LogicalPlanFingerprint(
-        LogicalPlanFingerprint.Properties(Seq(Signature("signatureProvider", "dfSignature"))))
-      val entry1 = createIndexLogEntry("t1iTest", Seq(t1c1), Seq(t1c3), t1ProjectNode)
-      val entry2 =
-        entry1.copyWithUpdate(fingerprint, Seq(), Seq(FileInfo("file:/dir/f1", 1, 1, 1L)))
-      val entry3 =
-        entry1.copyWithUpdate(fingerprint, Seq(FileInfo("file:/dir/f2", 1, 1, 2L)), Seq())
-      // IndexLogEntry.withAppendedAndDeletedFiles doesn't copy LogEntry's fields.
-      // Thus, set the 'state' to ACTIVE manually so that these entries are considered
-      // in RuleUtils.getCandidateIndexes.
-      entry2.state = "ACTIVE"
-      entry3.state = "ACTIVE"
-      val usableIndexes =
-        RuleUtils.getCandidateIndexes(spark, Seq(entry1, entry2, entry3), t1ProjectNode)
-      assert(usableIndexes === Seq(entry1))
-    }
-  }
-
->>>>>>> 199fa9a0
   private def validateLogicalRelation(plan: LogicalPlan, expected: LogicalRelation): Unit = {
     val r = RuleUtils.getLogicalRelation(plan)
     assert(r.isDefined)
