/*
 * Copyright (2020) The Hyperspace Project Authors.
 *
 * Licensed under the Apache License, Version 2.0 (the "License");
 * you may not use this file except in compliance with the License.
 * You may obtain a copy of the License at
 *
 * http://www.apache.org/licenses/LICENSE-2.0
 *
 * Unless required by applicable law or agreed to in writing, software
 * distributed under the License is distributed on an "AS IS" BASIS,
 * WITHOUT WARRANTIES OR CONDITIONS OF ANY KIND, either express or implied.
 * See the License for the specific language governing permissions and
 * limitations under the License.
 */

package com.microsoft.hyperspace.index.rules

import org.apache.hadoop.fs.Path
import org.apache.spark.sql.catalyst.catalog.BucketSpec
import org.apache.spark.sql.catalyst.expressions.{Attribute, AttributeReference, IsNotNull}
import org.apache.spark.sql.catalyst.plans.{JoinType, SQLHelper}
import org.apache.spark.sql.catalyst.plans.logical._
import org.apache.spark.sql.execution.datasources.{HadoopFsRelation, InMemoryFileIndex, LogicalRelation, NoopCache}
import org.apache.spark.sql.types.{IntegerType, StringType}

import com.microsoft.hyperspace.actions.Constants
<<<<<<< HEAD
import com.microsoft.hyperspace.index.{IndexCollectionManager, IndexConfig, IndexConstants, IndexLogEntryTags}
=======
import com.microsoft.hyperspace.index.{FileInfo, IndexCollectionManager, IndexConfig, IndexConstants, IndexLogEntryTags, LogicalPlanFingerprint, Signature}
>>>>>>> 46f1af97
import com.microsoft.hyperspace.index.IndexConstants.INDEX_HYBRID_SCAN_ENABLED
import com.microsoft.hyperspace.util.{FileUtils, PathUtils}

class RuleUtilsTest extends HyperspaceRuleTestSuite with SQLHelper {
  override val systemPath = PathUtils.makeAbsolute("src/test/resources/ruleUtilsTest")

  val t1c1 = AttributeReference("t1c1", IntegerType)()
  val t1c2 = AttributeReference("t1c2", StringType)()
  val t1c3 = AttributeReference("t1c3", IntegerType)()
  val t1c4 = AttributeReference("t1c4", StringType)()
  val t2c1 = AttributeReference("t2c1", IntegerType)()
  val t2c2 = AttributeReference("t2c2", StringType)()
  val t2c3 = AttributeReference("t2c3", IntegerType)()
  val t2c4 = AttributeReference("t2c4", StringType)()

  val t1Schema = schemaFromAttributes(t1c1, t1c2, t1c3, t1c4)
  val t2Schema = schemaFromAttributes(t2c1, t2c2, t2c3, t2c4)

  var t1Relation: HadoopFsRelation = _
  var t2Relation: HadoopFsRelation = _
  var t1ScanNode: LogicalRelation = _
  var t2ScanNode: LogicalRelation = _
  var t1FilterNode: Filter = _
  var t2FilterNode: Filter = _
  var t1ProjectNode: Project = _
  var t2ProjectNode: Project = _

  override def beforeAll(): Unit = {
    super.beforeAll()

    val t1Location =
      new InMemoryFileIndex(spark, Seq(new Path("t1")), Map.empty, Some(t1Schema), NoopCache)
    val t2Location =
      new InMemoryFileIndex(spark, Seq(new Path("t2")), Map.empty, Some(t2Schema), NoopCache)

    t1Relation = baseRelation(t1Location, t1Schema)
    t2Relation = baseRelation(t2Location, t2Schema)

    t1ScanNode = LogicalRelation(t1Relation, Seq(t1c1, t1c2, t1c3, t1c4), None, false)
    t2ScanNode = LogicalRelation(t2Relation, Seq(t2c1, t2c2, t2c3, t2c4), None, false)

    t1FilterNode = Filter(IsNotNull(t1c1), t1ScanNode)
    t2FilterNode = Filter(IsNotNull(t2c1), t2ScanNode)

    t1ProjectNode = Project(Seq(t1c1, t1c3), t1FilterNode)
    // Project [t1c1#0, t1c3#2]
    //  +- Filter isnotnull(t1c1#0)
    //   +- Relation[t1c1#0,t1c2#1,t1c3#2,t1c4#3] parquet

    t2ProjectNode = Project(Seq(t2c1, t2c3), t2FilterNode)
    // Project [t2c1#4, t2c3#6]
    //  +- Filter isnotnull(t2c1#4)
    //   +- Relation[t2c1#4,t2c2#5,t2c3#6,t2c4#7] parquet

    createIndexLogEntry("t1i1", Seq(t1c1), Seq(t1c3), t1ProjectNode)
    createIndexLogEntry("t1i2", Seq(t1c1, t1c2), Seq(t1c3), t1ProjectNode)
    createIndexLogEntry("t1i3", Seq(t1c2), Seq(t1c3), t1ProjectNode)
    createIndexLogEntry("t2i1", Seq(t2c1), Seq(t2c3), t2ProjectNode)
    createIndexLogEntry("t2i2", Seq(t2c1, t2c2), Seq(t2c3), t2ProjectNode)
  }

  test("Verify indexes are matched by signature correctly.") {
    val indexManager = IndexCollectionManager(spark)
    val allIndexes = indexManager.getIndexes(Seq(Constants.States.ACTIVE))

    assert(RuleUtils.getCandidateIndexes(spark, allIndexes, t1ProjectNode).length === 3)
    assert(RuleUtils.getCandidateIndexes(spark, allIndexes, t2ProjectNode).length === 2)

    // Delete an index for t1ProjectNode
    indexManager.delete("t1i1")
    val allIndexes2 = indexManager.getIndexes(Seq(Constants.States.ACTIVE))

    assert(RuleUtils.getCandidateIndexes(spark, allIndexes2, t1ProjectNode).length === 2)
  }

  test("Verify get logical relation for single logical relation node plan.") {
    validateLogicalRelation(t1ScanNode, t1ScanNode)
  }

  test("Verify get logical relation for multi-node linear plan.") {
    validateLogicalRelation(t1ProjectNode, t1ScanNode)
  }

  test("Verify get logical relation for non-linear plan.") {
    val joinNode = Join(t1ProjectNode, t2ProjectNode, JoinType("inner"), None)
    val r = RuleUtils.getLogicalRelation(Project(Seq(t1c3, t2c3), joinNode))
    assert(r.isEmpty)
  }

  test("Verify getCandidateIndex for hybrid scan") {
    withTempPath { tempPath =>
      val indexManager = IndexCollectionManager(spark)
      val df = spark.range(1, 5).toDF("id")
      val dataPath = tempPath.getAbsolutePath
      df.write.parquet(dataPath)

      withIndex("index1") {
        val readDf = spark.read.parquet(dataPath)
        withSQLConf(IndexConstants.INDEX_LINEAGE_ENABLED -> "true") {
          indexManager.create(readDf, IndexConfig("index1", Seq("id")))
        }
        val allIndexes = indexManager.getIndexes(Seq(Constants.States.ACTIVE))

        def verify(
            plan: LogicalPlan,
            hybridScanEnabled: Boolean,
            hybridScanDeleteEnabled: Boolean,
            expectCandidateIndex: Boolean,
            expectedHybridScanTag: Option[Boolean]): Unit = {
          withSQLConf(
            "spark.hyperspace.index.hybridscan.enabled" -> hybridScanEnabled.toString,
            "spark.hyperspace.index.hybridscan.delete.enabled" ->
              hybridScanDeleteEnabled.toString) {
            val indexes = RuleUtils
              .getCandidateIndexes(spark, allIndexes, plan)
            if (expectCandidateIndex) {
              assert(indexes.length === 1)
              assert(indexes.head.name === "index1")
              assert(
<<<<<<< HEAD
                indexes.head.getTagValue(plan, IndexLogEntryTags.INDEX_HYBRIDSCAN_REQUIRED_TAG)
=======
                indexes.head.getTagValue(plan, IndexLogEntryTags.HYBRIDSCAN_REQUIRED)
>>>>>>> 46f1af97
                  === expectedHybridScanTag)
            } else {
              assert(indexes.isEmpty)
            }
          }
        }

        // Verify that a candidate index is returned with the unmodified data files whether
        // hybrid scan is enabled or not.
        {
          val optimizedPlan = spark.read.parquet(dataPath).queryExecution.optimizedPlan
          verify(
            optimizedPlan,
            hybridScanEnabled = false,
            hybridScanDeleteEnabled = false,
            expectCandidateIndex = true,
            expectedHybridScanTag = None)
          verify(
            optimizedPlan,
            hybridScanEnabled = true,
            hybridScanDeleteEnabled = false,
            expectCandidateIndex = true,
            expectedHybridScanTag = Some(false))
        }

        // Scenario #1: Append new files.
        df.write.mode("append").parquet(dataPath)

        {
          val optimizedPlan = spark.read.parquet(dataPath).queryExecution.optimizedPlan
          verify(
            optimizedPlan,
            hybridScanEnabled = false,
            hybridScanDeleteEnabled = false,
            expectCandidateIndex = false,
            expectedHybridScanTag = None)
          verify(
            optimizedPlan,
            hybridScanEnabled = true,
            hybridScanDeleteEnabled = false,
            expectCandidateIndex = true,
            expectedHybridScanTag = Some(true))
        }

        // Scenario #2: Delete 1 file.
        FileUtils.delete(new Path(readDf.inputFiles.head))

        {
          val optimizedPlan = spark.read.parquet(dataPath).queryExecution.optimizedPlan
          verify(
            optimizedPlan,
            hybridScanEnabled = false,
            hybridScanDeleteEnabled = false,
            expectCandidateIndex = false,
            expectedHybridScanTag = None)
          verify(
            optimizedPlan,
            hybridScanEnabled = true,
            hybridScanDeleteEnabled = false,
            expectCandidateIndex = false,
            expectedHybridScanTag = None)
          verify(
            optimizedPlan,
            hybridScanEnabled = true,
            hybridScanDeleteEnabled = true,
            expectCandidateIndex = true,
            expectedHybridScanTag = Some(true))
        }

        // Scenario #3: Replace all files.
        df.write.mode("overwrite").parquet(dataPath)

        {
          val optimizedPlan = spark.read.parquet(dataPath).queryExecution.optimizedPlan
          verify(
            optimizedPlan,
            hybridScanEnabled = false,
            hybridScanDeleteEnabled = false,
            expectCandidateIndex = false,
            expectedHybridScanTag = None)
          verify(
            optimizedPlan,
            hybridScanEnabled = true,
            hybridScanDeleteEnabled = true,
            expectCandidateIndex = false,
            expectedHybridScanTag = None)
        }
      }
    }
  }

  test("Verify the location of injected shuffle for Hybrid Scan.") {
    withTempPath { tempPath =>
      val dataPath = tempPath.getAbsolutePath
      import spark.implicits._
      Seq((1, "name1", 12), (2, "name2", 10))
        .toDF("id", "name", "age")
        .write
        .mode("overwrite")
        .parquet(dataPath)

      val df = spark.read.parquet(dataPath)
      val query = df.filter(df("id") >= 3).select("id", "name")
      val bucketSpec = BucketSpec(100, Seq("id"), Seq())
      val shuffled = RuleUtils.transformPlanToShuffleUsingBucketSpec(
        bucketSpec,
        query.queryExecution.optimizedPlan)

      // Plan: Project ("id", "name") -> Filter ("id") -> Relation
      // should be transformed to:
      //   Shuffle ("id") -> Project("id", "name") -> Filter ("id") -> Relation
      assert(shuffled.collect {
        case RepartitionByExpression(attrs, p: Project, numBuckets) =>
          assert(numBuckets == 100)
          assert(attrs.size == 1)
          assert(attrs.head.asInstanceOf[Attribute].name.contains("id"))
          assert(
            p.projectList.exists(_.name.equals("id")) && p.projectList.exists(
              _.name.equals("name")))
          true
      }.length == 1)

      // Check if the shuffle node should be injected where all bucket columns
      // are available as its input.
      // For example,
      // Plan: Project ("id", "name") -> Filter ("id") -> Relation
      // should be transformed:
      //   Project ("id", "name") -> Shuffle ("age") -> Filter ("id") -> Relation
      // , NOT:
      //   Shuffle ("age") -> Project("id", "name") -> Filter ("id") -> Relation
      // since Project doesn't include "age" column; Shuffle will be RoundRobinPartitioning

      val bucketSpec2 = BucketSpec(100, Seq("age"), Seq())
      val query2 = df.filter(df("id") <= 3).select("id", "name")
      val shuffled2 =
        RuleUtils.transformPlanToShuffleUsingBucketSpec(
          bucketSpec2,
          query2.queryExecution.optimizedPlan)
      assert(shuffled2.collect {
        case Project(_, RepartitionByExpression(attrs, _: Filter, numBuckets)) =>
          assert(numBuckets == 100)
          assert(attrs.size == 1)
          assert(attrs.head.asInstanceOf[Attribute].name.contains("age"))
          true
      }.length == 1)
    }
  }

  test(
    "RuleUtils.getCandidateIndexes: Verify indexes with non-empty 'deletedFiles' or " +
      "'appendedFiles' are not usable indexes if hybrid scan is disabled.") {
    withSQLConf(INDEX_HYBRID_SCAN_ENABLED -> "false") {
      val fingerprint = LogicalPlanFingerprint(
        LogicalPlanFingerprint.Properties(Seq(Signature("signatureProvider", "dfSignature"))))
      val entry1 = createIndexLogEntry("t1iTest", Seq(t1c1), Seq(t1c3), t1ProjectNode)
      val entry2 =
        entry1.copyWithUpdate(fingerprint, Seq(), Seq(FileInfo("file:/dir/f1", 1, 1)))
      val entry3 =
        entry1.copyWithUpdate(fingerprint, Seq(FileInfo("file:/dir/f2", 1, 1)), Seq())
      // IndexLogEntry.withAppendedAndDeletedFiles doesn't copy LogEntry's fields.
      // Thus, set the 'state' to ACTIVE manually so that these entries are considered
      // in RuleUtils.getCandidateIndexes.
      entry2.state = "ACTIVE"
      entry3.state = "ACTIVE"
      val usableIndexes =
        RuleUtils.getCandidateIndexes(spark, Seq(entry1, entry2, entry3), t1ProjectNode)
      assert(usableIndexes === Seq(entry1))
    }
  }

  private def validateLogicalRelation(plan: LogicalPlan, expected: LogicalRelation): Unit = {
    val r = RuleUtils.getLogicalRelation(plan)
    assert(r.isDefined)
    assert(r.get.equals(expected))
  }
}<|MERGE_RESOLUTION|>--- conflicted
+++ resolved
@@ -25,11 +25,7 @@
 import org.apache.spark.sql.types.{IntegerType, StringType}
 
 import com.microsoft.hyperspace.actions.Constants
-<<<<<<< HEAD
-import com.microsoft.hyperspace.index.{IndexCollectionManager, IndexConfig, IndexConstants, IndexLogEntryTags}
-=======
 import com.microsoft.hyperspace.index.{FileInfo, IndexCollectionManager, IndexConfig, IndexConstants, IndexLogEntryTags, LogicalPlanFingerprint, Signature}
->>>>>>> 46f1af97
 import com.microsoft.hyperspace.index.IndexConstants.INDEX_HYBRID_SCAN_ENABLED
 import com.microsoft.hyperspace.util.{FileUtils, PathUtils}
 
@@ -149,11 +145,7 @@
               assert(indexes.length === 1)
               assert(indexes.head.name === "index1")
               assert(
-<<<<<<< HEAD
-                indexes.head.getTagValue(plan, IndexLogEntryTags.INDEX_HYBRIDSCAN_REQUIRED_TAG)
-=======
                 indexes.head.getTagValue(plan, IndexLogEntryTags.HYBRIDSCAN_REQUIRED)
->>>>>>> 46f1af97
                   === expectedHybridScanTag)
             } else {
               assert(indexes.isEmpty)
