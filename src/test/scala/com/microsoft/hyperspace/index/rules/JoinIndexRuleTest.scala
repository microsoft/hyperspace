/*
 * Copyright (2020) The Hyperspace Project Authors.
 *
 * Licensed under the Apache License, Version 2.0 (the "License");
 * you may not use this file except in compliance with the License.
 * You may obtain a copy of the License at
 *
 * http://www.apache.org/licenses/LICENSE-2.0
 *
 * Unless required by applicable law or agreed to in writing, software
 * distributed under the License is distributed on an "AS IS" BASIS,
 * WITHOUT WARRANTIES OR CONDITIONS OF ANY KIND, either express or implied.
 * See the License for the specific language governing permissions and
 * limitations under the License.
 */

package com.microsoft.hyperspace.index.rules

import org.apache.hadoop.fs.Path
import org.apache.spark.sql.Row
import org.apache.spark.sql.catalyst.expressions._
import org.apache.spark.sql.catalyst.plans.{JoinType, SQLHelper}
import org.apache.spark.sql.catalyst.plans.logical._
import org.apache.spark.sql.execution.datasources._
<<<<<<< HEAD
import org.apache.spark.sql.types.{IntegerType, StringType, StructType}
=======
import org.apache.spark.sql.types.{IntegerType, StringType}
>>>>>>> 29518d79

import com.microsoft.hyperspace.index._
import com.microsoft.hyperspace.util.FileUtils

class JoinIndexRuleTest extends HyperspaceRuleTestSuite with SQLHelper {
  override val systemPath = new Path("src/test/resources/joinIndexRuleTest")

  val t1c1 = AttributeReference("t1c1", IntegerType)()
  val t1c2 = AttributeReference("t1c2", StringType)()
  val t1c3 = AttributeReference("t1c3", IntegerType)()
  val t1c4 = AttributeReference("t1c4", StringType)()
  val t2c1 = AttributeReference("t2c1", IntegerType)()
  val t2c2 = AttributeReference("t2c2", StringType)()
  val t2c3 = AttributeReference("t2c3", IntegerType)()
  val t2c4 = AttributeReference("t2c4", StringType)()

  val t1Schema = schemaFromAttributes(t1c1, t1c2, t1c3, t1c4)
  val t2Schema = schemaFromAttributes(t2c1, t2c2, t2c3, t2c4)

  var t1Relation: HadoopFsRelation = _
  var t2Relation: HadoopFsRelation = _
  var t1ScanNode: LogicalRelation = _
  var t2ScanNode: LogicalRelation = _
  var t1FilterNode: Filter = _
  var t2FilterNode: Filter = _
  var t1ProjectNode: Project = _
  var t2ProjectNode: Project = _

  /**
   * Test Setup:
   *
   * The basic scenario tested here is a [[Join]] logical plan node which consists of two children
   * Left child is a [[Project]] -> [[Filter]] -> [[LogicalRelation]] subplan which reads data
   * from files on disk.
   * Right child is also a [[Project]] -> [[Filter]] -> [[LogicalRelation]] subplan same as left.
   *
   * If the Join node satisfies the requirements for [[JoinIndexRule]], the plan must get updated
   * to use available indexes from the system. If not, the plan should remain unaffected on
   * application of the rule.
   */
  override def beforeAll(): Unit = {
    super.beforeAll()

    val t1Location =
      new InMemoryFileIndex(spark, Seq(new Path("t1")), Map.empty, Some(t1Schema), NoopCache)
    val t2Location =
      new InMemoryFileIndex(spark, Seq(new Path("t2")), Map.empty, Some(t2Schema), NoopCache)

<<<<<<< HEAD
    t1Relation = RuleTestHelper.baseRelation(t1Location, t1Schema, spark)
    t2Relation = RuleTestHelper.baseRelation(t2Location, t2Schema, spark)
=======
    t1Relation = baseRelation(t1Location, t1Schema)
    t2Relation = baseRelation(t2Location, t2Schema)
>>>>>>> 29518d79

    t1ScanNode = LogicalRelation(t1Relation, Seq(t1c1, t1c2, t1c3, t1c4), None, false)
    t2ScanNode = LogicalRelation(t2Relation, Seq(t2c1, t2c2, t2c3, t2c4), None, false)

    t1FilterNode = Filter(IsNotNull(t1c1), t1ScanNode)
    t2FilterNode = Filter(IsNotNull(t2c1), t2ScanNode)

    t1ProjectNode = Project(Seq(t1c1, t1c3), t1FilterNode)
    // Project [t1c1#0, t1c3#2]
    //  +- Filter isnotnull(t1c1#0)
    //   +- Relation[t1c1#0,t1c2#1,t1c3#2,t1c4#3] parquet

    t2ProjectNode = Project(Seq(t2c1, t2c3), t2FilterNode)
    // Project [t2c1#4, t2c3#6]
    //  +- Filter isnotnull(t2c1#4)
    //   +- Relation[t2c1#4,t2c2#5,t2c3#6,t2c4#7] parquet

    createIndex("t1i1", Seq(t1c1), Seq(t1c3), t1ProjectNode)
    createIndex("t1i2", Seq(t1c1, t1c2), Seq(t1c3), t1ProjectNode)
    createIndex("t1i3", Seq(t1c2), Seq(t1c3), t1ProjectNode)
    createIndex("t2i1", Seq(t2c1), Seq(t2c3), t2ProjectNode)
    createIndex("t2i2", Seq(t2c1, t2c2), Seq(t2c3), t2ProjectNode)
  }

  before {
    clearCache()
  }

  test("Join rule works if indexes exist and configs are set correctly") {
    val joinCondition = EqualTo(t1c1, t2c1)
    val originalPlan = Join(t1ProjectNode, t2ProjectNode, JoinType("inner"), Some(joinCondition))
    val updatedPlan = JoinIndexRule(originalPlan)
    assert(!updatedPlan.equals(originalPlan))

    val indexPaths = Seq(getIndexDataFilesPath("t1i1"), getIndexDataFilesPath("t2i1"))
    verifyUpdatedIndex(originalPlan, updatedPlan, indexPaths)
  }

  test("Join rule does not update plan if index location is not set") {
    withSQLConf(IndexConstants.INDEX_SYSTEM_PATH -> "") {
      val joinCondition = EqualTo(t1c1, t2c1)
      val originalPlan = Join(t1ProjectNode, t2ProjectNode, JoinType("inner"), Some(joinCondition))
      val updatedPlan = JoinIndexRule(originalPlan)
      assert(updatedPlan.equals(originalPlan))
    }
  }

  test("Join rule does not update plan if join condition does not exist") {
    val originalPlan = Join(t1ProjectNode, t2ProjectNode, JoinType("inner"), None)
    val updatedPlan = JoinIndexRule(originalPlan)
    assert(updatedPlan.equals(originalPlan))
  }

  test("Join rule does not update plan if join condition is not equality") {
    val joinCondition = GreaterThan(t1c1, t2c1)
    val originalPlan = Join(t1ProjectNode, t2ProjectNode, JoinType("inner"), Some(joinCondition))
    val updatedPlan = JoinIndexRule(originalPlan)
    assert(updatedPlan.equals(originalPlan))
  }

  test("Join rule does not update plan if join condition contains And or Or") {
    val joinCondition = And(EqualTo(t1c1, t2c1), EqualTo(t1c2, t2c2))
    val originalPlan = Join(t1ProjectNode, t2ProjectNode, JoinType("inner"), Some(joinCondition))
    val updatedPlan = JoinIndexRule(originalPlan)
    assert(updatedPlan.equals(originalPlan))
  }

  test("Join rule does not update plan if join condition contains Literals") {
    val joinCondition = EqualTo(t1c2, Literal(10, IntegerType))
    val originalPlan = Join(t1ProjectNode, t2ProjectNode, JoinType("inner"), Some(joinCondition))
    val updatedPlan = JoinIndexRule(originalPlan)
    assert(updatedPlan.equals(originalPlan))
  }

  test("Join rule does not update plan if index doesn't exist for either table") {
    val t1FilterNode = Filter(IsNotNull(t1c2), t1ScanNode)
    val t2FilterNode = Filter(IsNotNull(t2c2), t2ScanNode)

    val t1ProjectNode = Project(Seq(t1c2, t1c3), t1FilterNode)
    val t2ProjectNode = Project(Seq(t2c2, t2c3), t2FilterNode)

    // Index exists with t1c2 as indexed columns but not for t2c2. Plan should not update
    val joinCondition = EqualTo(t1c2, t2c2)
    val originalPlan = Join(t1ProjectNode, t2ProjectNode, JoinType("inner"), Some(joinCondition))
    val updatedPlan = JoinIndexRule(originalPlan)
    assert(updatedPlan.equals(originalPlan))
  }

  test("Join rule does not update plan if index doesn't satisfy included columns from any side") {
    val t1FilterNode = Filter(IsNotNull(t1c1), t1ScanNode)
    val t2FilterNode = Filter(IsNotNull(t2c1), t2ScanNode)

    val t1ProjectNode = Project(Seq(t1c1, t1c4), t1FilterNode)
    val t2ProjectNode = Project(Seq(t2c1, t2c4), t2FilterNode)
    val joinCondition = EqualTo(t1c1, t2c1)
    val originalPlan = Join(t1ProjectNode, t2ProjectNode, JoinType("inner"), Some(joinCondition))
    // The plan requires t1c4 and t4c4 columns for projection. These columns are not part of any
    // index. Since no index satisfies the requirement, the plan should not change.

    val updatedPlan = JoinIndexRule(originalPlan)
    assert(updatedPlan.equals(originalPlan))
  }

  test("Join rule correctly handles implicit output columns") {
    val t1FilterNode = Filter(IsNotNull(t1c1), t1ScanNode)
    val t2FilterNode = Filter(IsNotNull(t2c1), t2ScanNode)
    val joinCondition = EqualTo(t1c1, t2c1)

    // Implicit output set of columns containing all of the following columns
    // t1c1, t1c2, t1c3, t1c4, t2c1, t2c2, t2c3, t2c4.
    // The below query is same as
    // SELECT * FROM T1, T2 WHERE T1.C1 = T2.C1
    val originalPlan = Join(t1FilterNode, t2FilterNode, JoinType("inner"), Some(joinCondition))

    {
      // Test: should not update plan if no index exist to cover all implicit columns
      val updatedPlan = JoinIndexRule(originalPlan)
      assert(updatedPlan.equals(originalPlan))
    }

    {
      // Test: should update plan if index exists to cover all implicit columns
      val t1TestIndex = createIndex("t1Idx", Seq(t1c1), Seq(t1c2, t1c3, t1c4), t1FilterNode)
      val t2TestIndex = createIndex("t2Idx", Seq(t2c1), Seq(t2c2, t2c3, t2c4), t2FilterNode)

      // clear cache so the new indexes gets added to it
      clearCache()

      val updatedPlan = JoinIndexRule(originalPlan)
      assert(!updatedPlan.equals(originalPlan))

      val indexPaths = Seq(getIndexDataFilesPath("t1Idx"), getIndexDataFilesPath("t2Idx"))
      verifyUpdatedIndex(originalPlan, updatedPlan, indexPaths)

      // Cleanup created indexes after test
      FileUtils.delete(getIndexRootPath(t1TestIndex.name))
      FileUtils.delete(getIndexRootPath(t2TestIndex.name))
    }
  }

  test("Join rule does not update plan if join condition contains aliased column names") {
    val t1c1Alias = Alias(t1c1, "t1c1Alias")()
    val t1ProjectNode = Project(Seq(t1c1Alias, t1c3), t1FilterNode)

    val joinCondition = EqualTo(t1c1Alias.toAttribute, t2c1)
    val originalPlan = Join(t1ProjectNode, t2ProjectNode, JoinType("inner"), Some(joinCondition))
    val updatedPlan = JoinIndexRule(originalPlan)
    assert(updatedPlan.equals(originalPlan))
  }

  test(
    "Join rule does not update plan if join condition contains columns from " +
      "non-LogicalRelation leaf nodes") {
    // Creating a LocalRelation for join
    val localCol1 = AttributeReference("lc1", IntegerType)()
    val localCol2 = AttributeReference("lc2", StringType)()
    val localData: Seq[Row] = Seq((1, "a"), (2, "b"), (3, "c")).map(Row(_))
    val localRelation: LocalRelation =
      LocalRelation.fromExternalRows(Seq(localCol1, localCol2), localData)
    val localFilterNode = Filter(IsNotNull(localCol1), localRelation)
    val localProjectNode = Project(Seq(localCol1, localCol2), localFilterNode)

    // Here, join condition contains a column from a LocalRelation and one from a LogicalRelation
    val joinCondition = EqualTo(t1c1, localCol1)
    val originalPlan =
      Join(t1ProjectNode, localProjectNode, JoinType("inner"), Some(joinCondition))

    val updatedPlan = JoinIndexRule(originalPlan)
    assert(updatedPlan.equals(originalPlan))
  }

  test("Join rule updates plan for composite query (AND based Equi-Join)") {
    val t1ProjectNode = Project(Seq(t1c1, t1c2, t1c3), t1FilterNode)
    val t2ProjectNode = Project(Seq(t2c1, t2c2, t2c3), t2FilterNode)

    // SELECT t1c1, t1c2, t1c3, t2c1, t2c2, t2c3
    // FROM t1, t2
    // WHERE t1c1 = t2c1 and t1c2 = t2c2
    val joinCondition = And(EqualTo(t1c1, t2c1), EqualTo(t1c2, t2c2))
    val originalPlan = Join(t1ProjectNode, t2ProjectNode, JoinType("inner"), Some(joinCondition))
    val updatedPlan = JoinIndexRule(originalPlan)
    assert(!updatedPlan.equals(originalPlan))

    val indexPaths = Seq(getIndexDataFilesPath("t1i2"), getIndexDataFilesPath("t2i2"))
    verifyUpdatedIndex(originalPlan, updatedPlan, indexPaths)
  }

  test("Join rule updates plan for composite query with order of predicates changed") {
    val t1ProjectNode = Project(Seq(t1c1, t1c2, t1c3), t1FilterNode)
    val t2ProjectNode = Project(Seq(t2c1, t2c2, t2c3), t2FilterNode)

    // SELECT t1c1, t1c2, t1c3, t2c1, t2c2, t2c3
    // FROM t1, t2
    // WHERE t1c2 = t2c2 and t1c1 = t2c1 >> order of predicates changed. The rule should make sure
    // if any usable index can be found irrespective of order of predicates
    val joinCondition = And(EqualTo(t1c2, t2c2), EqualTo(t1c1, t2c1))
    val originalPlan = Join(t1ProjectNode, t2ProjectNode, JoinType("inner"), Some(joinCondition))
    val updatedPlan = JoinIndexRule(originalPlan)
    assert(!updatedPlan.equals(originalPlan))

    val indexPaths = Seq(getIndexDataFilesPath("t1i2"), getIndexDataFilesPath("t2i2"))
    verifyUpdatedIndex(originalPlan, updatedPlan, indexPaths)
  }

  test("Join rule updates plan for composite query with swapped attributes") {
    val t1ProjectNode = Project(Seq(t1c1, t1c2, t1c3), t1FilterNode)
    val t2ProjectNode = Project(Seq(t2c1, t2c2, t2c3), t2FilterNode)

    // SELECT t1c1, t1c2, t1c3, t2c1, t2c2, t2c3
    // FROM t1, t2
    // WHERE t1c1 = t2c1 and t2c2 = t1c2 >> Swapped order of query columns
    val joinCondition = And(EqualTo(t1c1, t2c1), EqualTo(t2c2, t1c2))
    val originalPlan = Join(t1ProjectNode, t2ProjectNode, JoinType("inner"), Some(joinCondition))
    val updatedPlan = JoinIndexRule(originalPlan)
    assert(!updatedPlan.equals(originalPlan))

    val indexPaths = Seq(getIndexDataFilesPath("t1i2"), getIndexDataFilesPath("t2i2"))
    verifyUpdatedIndex(originalPlan, updatedPlan, indexPaths)
  }

  test("Join rule doesn't update plan if columns don't have one-to-one mapping") {
    val t1ProjectNode = Project(Seq(t1c1, t1c2, t1c3), t1FilterNode)
    val t2ProjectNode = Project(Seq(t2c1, t2c2, t2c3), t2FilterNode)

    {
      // SELECT t1c1, t1c2, t1c3, t2c1, t2c2, t2c3
      // FROM t1, t2
      // WHERE t1c1 = t2c1 and t1c1 = t2c2  >> t1c1 compared against both t2c1 and t2c2
      val joinCondition = And(EqualTo(t1c1, t2c1), EqualTo(t1c1, t2c2))
      val originalPlan =
        Join(t1ProjectNode, t2ProjectNode, JoinType("inner"), Some(joinCondition))
      val updatedPlan = JoinIndexRule(originalPlan)
      assert(updatedPlan.equals(originalPlan))
    }
    {
      // SELECT t1c1, t1c2, t1c3, t2c1, t2c2, t2c3
      // FROM t1, t2
      // WHERE t1c1 = t2c1 and t1c2 = t2c1  >> t2c1 compared against both t1c1 and t1c2
      val joinCondition = And(EqualTo(t1c1, t2c1), EqualTo(t1c2, t2c1))
      val originalPlan =
        Join(t1ProjectNode, t2ProjectNode, JoinType("inner"), Some(joinCondition))
      val updatedPlan = JoinIndexRule(originalPlan)
      assert(updatedPlan.equals(originalPlan))
    }
  }

  test("Join rule updates plan for composite query for repeated predicates") {
    val t1ProjectNode = Project(Seq(t1c1, t1c2, t1c3), t1FilterNode)
    val t2ProjectNode = Project(Seq(t2c1, t2c2, t2c3), t2FilterNode)

    // SELECT t1c1, t1c2, t1c3, t2c1, t2c2, t2c3
    // FROM t1, t2
    // WHERE t1c1 = t2c1 and t1c1 = t2c2 and t1c1 = t2c1 >> one predicate repeated twice
    val joinCondition = And(And(EqualTo(t1c1, t2c1), EqualTo(t1c2, t2c2)), EqualTo(t1c1, t2c1))
    val originalPlan = Join(t1ProjectNode, t2ProjectNode, JoinType("inner"), Some(joinCondition))
    val updatedPlan = JoinIndexRule(originalPlan)
    assert(!updatedPlan.equals(originalPlan))

    val indexPaths = Seq(getIndexDataFilesPath("t1i2"), getIndexDataFilesPath("t2i2"))
    verifyUpdatedIndex(originalPlan, updatedPlan, indexPaths)
  }

  test("Join rule doesn't update plan if columns don't belong to either side of join node") {
    val t1ProjectNode = Project(Seq(t1c1, t1c2, t1c3), t1FilterNode)
    val t2ProjectNode = Project(Seq(t2c1, t2c2, t2c3), t2FilterNode)

    // SELECT t1c1, t1c2, t1c3, t2c1, t2c2, t2c3
    // FROM t1, t2
    // WHERE t1c1 = t1c2 and t1c1 = t2c2  >> two columns of t1 compared against each other
    val joinCondition = And(EqualTo(t1c1, t1c2), EqualTo(t1c2, t2c2))
    val originalPlan = Join(t1ProjectNode, t2ProjectNode, JoinType("inner"), Some(joinCondition))
    val updatedPlan = JoinIndexRule(originalPlan)
    assert(updatedPlan.equals(originalPlan))
  }

  test(
    "Join rule updates plan if condition attributes contain 'qualifier' " +
      "but base table attributes don't") {

    // Attributes same as the base data source, qualified with table names (e.g. from a table name
    // from the catalog)
    val t1c1Qualified = t1c1.copy()(t1c1.exprId, Seq("Table1"))
    val t2c1Qualified = t2c1.copy()(t2c1.exprId, Seq("Table2"))

    val joinCondition = EqualTo(t1c1Qualified, t2c1Qualified)
    val originalPlan = Join(t1ProjectNode, t2ProjectNode, JoinType("inner"), Some(joinCondition))
    val updatedPlan = JoinIndexRule(originalPlan)
    assert(!updatedPlan.equals(originalPlan))

    val indexPaths = Seq(getIndexDataFilesPath("t1i1"), getIndexDataFilesPath("t2i1"))
    verifyUpdatedIndex(originalPlan, updatedPlan, indexPaths)
  }

  private def verifyUpdatedIndex(
      originalPlan: Join,
      updatedPlan: LogicalPlan,
      indexPaths: Seq[Path]): Unit = {
    assert(treeStructureEquality(originalPlan, updatedPlan))
    assert(basePaths(updatedPlan) == indexPaths)
  }

  /** method to check if tree structures of two logical plans are the same. */
  private def treeStructureEquality(plan1: LogicalPlan, plan2: LogicalPlan): Boolean = {
    val originalNodeCount = plan1.treeString.split("\n").length
    val updatedNodeCount = plan2.treeString.split("\n").length

    if (originalNodeCount == updatedNodeCount) {
      (0 until originalNodeCount).forall { i =>
        plan1(i) match {
          // for LogicalRelation, we just check if the updated also has LogicalRelation. If the
          // updated plan uses index, the root paths will be different here
          case _: LogicalRelation => plan2(i).isInstanceOf[LogicalRelation]

          // for other node types, we compare exact matching between original and updated plans
          case node => node.simpleString.equals(plan2(i).simpleString)
        }
      }
    } else {
      false
    }
  }

  /** Returns tuple of left and right base relation paths for a logical plan */
  private def basePaths(plan: LogicalPlan): Seq[Path] = {
    plan
      .collectLeaves()
      .collect {
        case LogicalRelation(HadoopFsRelation(location, _, _, Some(_), _, _), _, _, _) =>
          location.rootPaths
      }
      .flatten
  }
<<<<<<< HEAD

  private def createIndex(
      name: String,
      indexCols: Seq[AttributeReference],
      includedCols: Seq[AttributeReference],
      plan: LogicalPlan): IndexLogEntry =
    RuleTestHelper.createIndex(spark, systemPath, name, indexCols, includedCols, plan)

  private def schemaFromAttributes(attributes: Attribute*): StructType =
    RuleTestHelper.schemaFromAttributes(attributes: _*)

  private def getIndexDataFilesPath(indexName: String): Path =
    RuleTestHelper.getIndexDataFilesPath(indexName, systemPath)

  private def getIndexRootPath(indexName: String): Path =
    RuleTestHelper.getIndexRootPath(indexName, systemPath)
=======
>>>>>>> 29518d79
}<|MERGE_RESOLUTION|>--- conflicted
+++ resolved
@@ -22,11 +22,7 @@
 import org.apache.spark.sql.catalyst.plans.{JoinType, SQLHelper}
 import org.apache.spark.sql.catalyst.plans.logical._
 import org.apache.spark.sql.execution.datasources._
-<<<<<<< HEAD
-import org.apache.spark.sql.types.{IntegerType, StringType, StructType}
-=======
 import org.apache.spark.sql.types.{IntegerType, StringType}
->>>>>>> 29518d79
 
 import com.microsoft.hyperspace.index._
 import com.microsoft.hyperspace.util.FileUtils
@@ -75,13 +71,8 @@
     val t2Location =
       new InMemoryFileIndex(spark, Seq(new Path("t2")), Map.empty, Some(t2Schema), NoopCache)
 
-<<<<<<< HEAD
-    t1Relation = RuleTestHelper.baseRelation(t1Location, t1Schema, spark)
-    t2Relation = RuleTestHelper.baseRelation(t2Location, t2Schema, spark)
-=======
     t1Relation = baseRelation(t1Location, t1Schema)
     t2Relation = baseRelation(t2Location, t2Schema)
->>>>>>> 29518d79
 
     t1ScanNode = LogicalRelation(t1Relation, Seq(t1c1, t1c2, t1c3, t1c4), None, false)
     t2ScanNode = LogicalRelation(t2Relation, Seq(t2c1, t2c2, t2c3, t2c4), None, false)
@@ -123,7 +114,8 @@
   test("Join rule does not update plan if index location is not set") {
     withSQLConf(IndexConstants.INDEX_SYSTEM_PATH -> "") {
       val joinCondition = EqualTo(t1c1, t2c1)
-      val originalPlan = Join(t1ProjectNode, t2ProjectNode, JoinType("inner"), Some(joinCondition))
+      val originalPlan =
+        Join(t1ProjectNode, t2ProjectNode, JoinType("inner"), Some(joinCondition))
       val updatedPlan = JoinIndexRule(originalPlan)
       assert(updatedPlan.equals(originalPlan))
     }
@@ -414,23 +406,4 @@
       }
       .flatten
   }
-<<<<<<< HEAD
-
-  private def createIndex(
-      name: String,
-      indexCols: Seq[AttributeReference],
-      includedCols: Seq[AttributeReference],
-      plan: LogicalPlan): IndexLogEntry =
-    RuleTestHelper.createIndex(spark, systemPath, name, indexCols, includedCols, plan)
-
-  private def schemaFromAttributes(attributes: Attribute*): StructType =
-    RuleTestHelper.schemaFromAttributes(attributes: _*)
-
-  private def getIndexDataFilesPath(indexName: String): Path =
-    RuleTestHelper.getIndexDataFilesPath(indexName, systemPath)
-
-  private def getIndexRootPath(indexName: String): Path =
-    RuleTestHelper.getIndexRootPath(indexName, systemPath)
-=======
->>>>>>> 29518d79
 }