--- conflicted
+++ resolved
@@ -72,59 +72,6 @@
     // Constructing expected output for given query from explain API
     val expectedOutput = new StringBuilder
 
-<<<<<<< HEAD
-=======
-    // The format of the explain output looks as follows:
-    // scalastyle:off filelinelengthchecker
-    /**
-     *=============================================================
-     *Plan with indexes:
-     *=============================================================
-     * SortMergeJoin [Col1#11], [Col1#21], Inner
-     * <----:- *(1) Project [Col1#11, Col2#12]---->
-     * <----:  +- *(1) Filter isnotnull(Col1#11)---->
-     * <----:     +- *(1) FileScan parquet [Col1#11,Col2#12] Batched: true, Format: Parquet, Location: InMemoryFileIndex[src/test/resources/indexLocation/joinIndex/v__=0], PartitionFilters: [], PushedFilters: [IsNotNull(Col1)], ReadSchema: struct<Col1:string,Col2:int>, SelectedBucketsCount: 200 out of 200---->
-     * <----+- *(2) Project [Col1#21, Col2#22]---->
-     *    <----+- *(2) Filter isnotnull(Col1#21)---->
-     *       <----+- *(2) FileScan parquet [Col1#21,Col2#22] Batched: true, Format: Parquet, Location: InMemoryFileIndex[src/test/resources/indexLocation/joinIndex/v__=0], PartitionFilters: [], PushedFilters: [IsNotNull(Col1)], ReadSchema: struct<Col1:string,Col2:int>, SelectedBucketsCount: 200 out of 200---->
-     *
-     *=============================================================
-     *Plan without indexes:
-     *=============================================================
-     * SortMergeJoin [Col1#11], [Col1#21], Inner
-     * <----:- *(2) Sort [Col1#11 ASC NULLS FIRST], false, 0---->
-     * <----:  +- Exchange hashpartitioning(Col1#11, 5)---->
-     * <----:     +- *(1) Project [Col1#11, Col2#12]---->
-     * <----:        +- *(1) Filter isnotnull(Col1#11)---->
-     * <----:           +- *(1) FileScan parquet [Col1#11,Col2#12] Batched: true, Format: Parquet, Location: InMemoryFileIndex[src/test/resources/sampleparquet], PartitionFilters: [], PushedFilters: [IsNotNull(Col1)], ReadSchema: struct<Col1:string,Col2:int>---->
-     * <----+- *(4) Sort [Col1#21 ASC NULLS FIRST], false, 0---->
-     *    <----+- ReusedExchange [Col1#21, Col2#22], Exchange hashpartitioning(Col1#11, 5)---->
-     *
-     *=============================================================
-     *Indexes used:
-     *=============================================================
-     *joinIndex:src/test/resources/indexLocation/joinIndex/v__=0
-     *
-     * =============================================================
-     * Physical operator stats:
-     * =============================================================
-     * +------------------+-------------------+------------------+----------+
-     * | Physical Operator|Hyperspace Disabled|Hyperspace Enabled|Difference|
-     * +------------------+-------------------+------------------+----------+
-     * |           *Filter|                  1|                 2|         1|
-     * |     *InputAdapter|                  4|                 2|        -2|
-     * |          *Project|                  1|                 2|         1|
-     * |   *ReusedExchange|                  1|                 0|        -1|
-     * |     *Scan parquet|                  1|                 2|         1|
-     * |  *ShuffleExchange|                  1|                 0|        -1|
-     * |             *Sort|                  2|                 0|        -2|
-     * |*WholeStageCodegen|                  4|                 3|        -1|
-     * |     SortMergeJoin|                  1|                 1|         0|
-     * +------------------+-------------------+------------------+----------+
-     */
-    // scalastyle:on filelinelengthchecker
-
->>>>>>> 22b48cee
     val joinIndexFilePath = getIndexFilesPath("joinIndex")
     val joinIndexPath = getIndexRootPath("joinIndex")
 
@@ -401,55 +348,6 @@
     val expectedOutput = new StringBuilder
 
     // The format of the explain output looks as follows:
-    // scalastyle:off filelinelengthchecker
-    /**
-     *=============================================================
-     *Plan with indexes:
-     *=============================================================
-     * SortMergeJoin [Col1#11], [Col1#21], Inner
-     * <----:- *(1) Project [Col1#11, Col2#12]---->
-     * <----:  +- *(1) Filter isnotnull(Col1#11)---->
-     * <----:     +- *(1) FileScan parquet [Col1#11,Col2#12] Batched: true, Format: Parquet, Location: InMemoryFileIndex[src/test/resources/indexLocation/joinIndex/v__=0], PartitionFilters: [], PushedFilters: [IsNotNull(Col1)], ReadSchema: struct<Col1:string,Col2:int>, SelectedBucketsCount: 200 out of 200---->
-     * <----+- *(2) Project [Col1#21, Col2#22]---->
-     *    <----+- *(2) Filter isnotnull(Col1#21)---->
-     *       <----+- *(2) FileScan parquet [Col1#21,Col2#22] Batched: true, Format: Parquet, Location: InMemoryFileIndex[src/test/resources/indexLocation/joinIndex/v__=0], PartitionFilters: [], PushedFilters: [IsNotNull(Col1)], ReadSchema: struct<Col1:string,Col2:int>, SelectedBucketsCount: 200 out of 200---->
-     *
-     *=============================================================
-     *Plan without indexes:
-     *=============================================================
-     * SortMergeJoin [Col1#11], [Col1#21], Inner
-     * <----:- *(2) Sort [Col1#11 ASC NULLS FIRST], false, 0---->
-     * <----:  +- Exchange hashpartitioning(Col1#11, 5)---->
-     * <----:     +- *(1) Project [Col1#11, Col2#12]---->
-     * <----:        +- *(1) Filter isnotnull(Col1#11)---->
-     * <----:           +- *(1) FileScan parquet [Col1#11,Col2#12] Batched: true, Format: Parquet, Location: InMemoryFileIndex[src/test/resources/sampleparquet], PartitionFilters: [], PushedFilters: [IsNotNull(Col1)], ReadSchema: struct<Col1:string,Col2:int>---->
-     * <----+- *(4) Sort [Col1#21 ASC NULLS FIRST], false, 0---->
-     *    <----+- ReusedExchange [Col1#21, Col2#22], Exchange hashpartitioning(Col1#11, 5)---->
-     *
-     *=============================================================
-     *Indexes used:
-     *=============================================================
-     *joinIndex:src/test/resources/indexLocation/joinIndex/v__=0
-     *
-     * =============================================================
-     * Physical operator stats:
-     * =============================================================
-     * +------------------+-------------------+------------------+----------+
-     * | Physical Operator|Hyperspace Disabled|Hyperspace Enabled|Difference|
-     * +------------------+-------------------+------------------+----------+
-     * |           *Filter|                  1|                 2|         1|
-     * |     *InputAdapter|                  4|                 2|        -2|
-     * |          *Project|                  1|                 2|         1|
-     * |   *ReusedExchange|                  1|                 0|        -1|
-     * |     *Scan parquet|                  1|                 2|         1|
-     * |  *ShuffleExchange|                  1|                 0|        -1|
-     * |             *Sort|                  2|                 0|        -2|
-     * |*WholeStageCodegen|                  4|                 3|        -1|
-     * |     SortMergeJoin|                  1|                 1|         0|
-     * +------------------+-------------------+------------------+----------+
-     */
-    // scalastyle:on filelinelengthchecker
-
     val joinIndexFilePath = getIndexFilesPath("joinIndex")
 
     val joinIndexPath = getIndexRootPath("joinIndex")
@@ -569,31 +467,6 @@
     val indexConfig = IndexConfig("filterIndex", Seq("Col2"), Seq("Col1"))
     hyperspace.createIndex(df, indexConfig)
 
-    // scalastyle:off filelinelengthchecker
-    /**
-     * Expected output with displayMode-specific strings substituted (not shown below):
-     *
-     * =============================================================
-     * Plan with indexes:
-     * =============================================================
-     * Project [Col1#500]
-     * +- Filter (isnotnull(Col2#501) && (Col2#501 = 2))
-     *    +- FileScan parquet [Col2#501,Col1#500] Batched: true, Format: Parquet, Location: InMemoryFileIndex[src/test/resources/indexLocation/indexes/filterIndex], PartitionFilters: [], PushedFilters: [IsNotNull(Col2), EqualTo(Col2,2)], ReadSchema: struct<Col2:int,Col1:string>
-     *
-     * =============================================================
-     * Plan without indexes:
-     * =============================================================
-     * Project [Col1#500]
-     * +- Filter (isnotnull(Col2#501) && (Col2#501 = 2))
-     *    +- FileScan parquet [Col1#500,Col2#501] Batched: true, Format: Parquet, Location: InMemoryFileIndex[file:/src/test/resources/sampleparquet], PartitionFilters: [], PushedFilters: [IsNotNull(Col2), EqualTo(Col2,2)], ReadSchema: struct<Col1:string,Col2:int>
-     *
-     * =============================================================
-     * Indexes used:
-     * =============================================================
-     * filterIndex:src/test/resources/indexLocation/indexes/filterIndex
-     *
-     */
-    // scalastyle:on filelinelengthchecker
     val expectedOutput = new StringBuilder
     expectedOutput
       .append(displayMode.beginEndTag.open)
