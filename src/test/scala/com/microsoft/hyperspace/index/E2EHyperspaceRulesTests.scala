/*
 * Copyright (2020) The Hyperspace Project Authors.
 *
 * Licensed under the Apache License, Version 2.0 (the "License");
 * you may not use this file except in compliance with the License.
 * You may obtain a copy of the License at
 *
 * http://www.apache.org/licenses/LICENSE-2.0
 *
 * Unless required by applicable law or agreed to in writing, software
 * distributed under the License is distributed on an "AS IS" BASIS,
 * WITHOUT WARRANTIES OR CONDITIONS OF ANY KIND, either express or implied.
 * See the License for the specific language governing permissions and
 * limitations under the License.
 */

package com.microsoft.hyperspace.index

import org.apache.hadoop.conf.Configuration
import org.apache.hadoop.fs.Path
import org.apache.spark.sql.{DataFrame, Row}
import org.apache.spark.sql.catalyst.plans.logical.{LogicalPlan, Project}
import org.apache.spark.sql.execution.datasources.{HadoopFsRelation, InMemoryFileIndex, LogicalRelation}

import com.microsoft.hyperspace.{Hyperspace, Implicits, SampleData}
import com.microsoft.hyperspace.index.rules.{FilterIndexRule, JoinIndexRule}

class E2EHyperspaceRulesTests extends HyperspaceSuite {
  private val sampleData = SampleData.testData
  private val testDir = "src/test/resources/e2eTests/"
  private val sampleParquetDataLocation = testDir + "sampleparquet"
  override val systemPath = new Path(testDir + "indexLocation")
  private val fileSystem = new Path(sampleParquetDataLocation).getFileSystem(new Configuration)
  private var hyperspace: Hyperspace = _

  override def beforeAll(): Unit = {
    super.beforeAll()

    spark.conf.set("spark.sql.autoBroadcastJoinThreshold", -1)

    import spark.implicits._
    hyperspace = new Hyperspace(spark)

    fileSystem.delete(new Path(sampleParquetDataLocation), true)

    val dfFromSample = sampleData.toDF("c1", "c2", "c3", "c4", "c5")
    dfFromSample.write.parquet(sampleParquetDataLocation)
  }

  before {
    // Clear index cache so a new test does not see stale indexes from previous ones.
    clearCache()
  }

  override def afterAll(): Unit = {
    fileSystem.delete(new Path(testDir), true)
    super.afterAll()
  }

  after {
    fileSystem.delete(systemPath, true)
    spark.disableHyperspace()
  }

  test("verify enableHyperspace()/disableHyperspace() plug in/out optimization rules.") {
    val expectedOptimizationRuleBatch = Seq(JoinIndexRule, FilterIndexRule)

    assert(
      !spark.sessionState.experimentalMethods.extraOptimizations
        .containsSlice(expectedOptimizationRuleBatch))

    spark.enableHyperspace()
    assert(
      spark.sessionState.experimentalMethods.extraOptimizations
        .containsSlice(expectedOptimizationRuleBatch))

    spark.disableHyperspace()
    assert(
      !spark.sessionState.experimentalMethods.extraOptimizations
        .containsSlice(expectedOptimizationRuleBatch))
  }

  test("E2E test for filter query.") {
    val df = spark.read.parquet(sampleParquetDataLocation)
    val indexConfig = IndexConfig("filterIndex", Seq("c3"), Seq("c1"))

    hyperspace.createIndex(df, indexConfig)

    def query(): DataFrame = df.filter("c3 == 'facebook'").select("c3", "c1")

    verifyIndexUsage(query, Seq(getIndexFilesPath(indexConfig.indexName)))
  }

  test("E2E test for case insensitive filter query utilizing indexes.") {
    val df = spark.read.parquet(sampleParquetDataLocation)
    val indexConfig = IndexConfig("filterIndex", Seq("C3"), Seq("C1"))

    hyperspace.createIndex(df, indexConfig)

    def query(): DataFrame = df.filter("C3 == 'facebook'").select("C3", "c1")

    // Verify if case-insensitive index works with case-insensitive query.
    verifyIndexUsage(query, Seq(getIndexFilesPath(indexConfig.indexName)))
  }

  test("E2E test for filter query when all columns are selected.") {
    val df = spark.read.parquet(sampleParquetDataLocation)
    val indexConfig = IndexConfig("filterIndex", Seq("c4", "c3"), Seq("c1", "c2", "c5"))

    hyperspace.createIndex(df, indexConfig)
    df.createOrReplaceTempView("t")

    def query(): DataFrame = spark.sql("SELECT * from t where c4 = 1")

    // Verify no Project node is present in the query plan, as a result of using SELECT *
    assert(query().queryExecution.optimizedPlan.collect { case p: Project => p }.isEmpty)

    verifyIndexUsage(query, Seq(getIndexFilesPath(indexConfig.indexName)))
  }

  test("E2E test for join query.") {
    val leftDf = spark.read.parquet(sampleParquetDataLocation)
    val leftDfIndexConfig = IndexConfig("leftIndex", Seq("c3"), Seq("c1"))

    hyperspace.createIndex(leftDf, leftDfIndexConfig)

    val rightDf = spark.read.parquet(sampleParquetDataLocation)
    val rightDfIndexConfig = IndexConfig("rightIndex", Seq("c3"), Seq("c4"))
    hyperspace.createIndex(rightDf, rightDfIndexConfig)

    def query(): DataFrame = {
      leftDf.join(rightDf, leftDf("c3") === rightDf("c3")).select(leftDf("c1"), rightDf("c4"))
    }

    verifyIndexUsage(
      query,
      Seq(
        getIndexFilesPath(leftDfIndexConfig.indexName),
        getIndexFilesPath(rightDfIndexConfig.indexName)))
  }

<<<<<<< HEAD
  test("E2E test for join query with case-insensitive column names.") {
    val leftDf = spark.read.parquet(sampleParquetDataLocation)
    val leftDfIndexConfig = IndexConfig("leftIndex", Seq("C3"), Seq("c1"))
    hyperspace.createIndex(leftDf, leftDfIndexConfig)

    val rightDf = spark.read.parquet(sampleParquetDataLocation)
    val rightDfIndexConfig = IndexConfig("rightIndex", Seq("c3"), Seq("C4"))
    hyperspace.createIndex(rightDf, rightDfIndexConfig)

    def query(): DataFrame = {
      leftDf.join(rightDf, leftDf("c3") === rightDf("C3")).select(leftDf("C1"), rightDf("c4"))
    }

    verifyIndexUsage(
      query,
      Seq(
        getIndexFilesPath(leftDfIndexConfig.indexName),
        getIndexFilesPath(rightDfIndexConfig.indexName)))
=======
  test("E2E test for join query with alias columns is not supported.") {
    def verifyNoChange(f: () => DataFrame): Unit = {
      spark.disableHyperspace()
      val originalPlan = f().queryExecution.optimizedPlan
      val updatedPlan = JoinIndexRule(originalPlan)
      assert(originalPlan.equals(updatedPlan))
    }

    withView("t1", "t2") {
      val leftDf = spark.read.parquet(sampleParquetDataLocation)
      val leftDfIndexConfig = IndexConfig("leftIndex", Seq("c3"), Seq("c1"))
      hyperspace.createIndex(leftDf, leftDfIndexConfig)

      val rightDf = spark.read.parquet(sampleParquetDataLocation)
      val rightDfIndexConfig = IndexConfig("rightIndex", Seq("c3"), Seq("c4"))
      hyperspace.createIndex(rightDf, rightDfIndexConfig)

      leftDf.createOrReplaceTempView("t1")
      rightDf.createOrReplaceTempView("t2")

      // Test: join query with alias columns in join condition is not optimized.
      def query1(): DataFrame = spark.sql("""SELECT alias, c4
          |from t2, (select c3 as alias, c1 from t1)
          |where t2.c3 = alias""".stripMargin)
      verifyNoChange(query1)

      // Test: join query with alias columns in project columns is not optimized.
      def query2(): DataFrame = spark.sql("""SELECT alias, c4
          |from t2, (select c3, c1 as alias from t1) as newt
          |where t2.c3 = newt.c3""".stripMargin)
      verifyNoChange(query2)
    }
>>>>>>> 4540d2c3
  }

  test("E2E test for join query on catalog temp tables/views") {
    withView("t1", "t2") {
      val leftDf = spark.read.parquet(sampleParquetDataLocation)
      val leftDfIndexConfig = IndexConfig("leftIndex", Seq("c3"), Seq("c1"))
      hyperspace.createIndex(leftDf, leftDfIndexConfig)

      val rightDf = spark.read.parquet(sampleParquetDataLocation)
      val rightDfIndexConfig = IndexConfig("rightIndex", Seq("c3"), Seq("c4"))
      hyperspace.createIndex(rightDf, rightDfIndexConfig)

      // Test whether indexes work with catalog tables or not
      leftDf.createOrReplaceTempView("t1")
      rightDf.createOrReplaceTempView("t2")

      def query(): DataFrame = spark.sql("SELECT t1.c1, t2.c4 FROM t1, t2 WHERE t1.c3 = t2.c3")

      verifyIndexUsage(
        query,
        Seq(
          getIndexFilesPath(leftDfIndexConfig.indexName),
          getIndexFilesPath(rightDfIndexConfig.indexName)))
    }
  }

  ignore("E2E test for join query on external catalog tables") {
    // TODO: Ignoring this test as it depends on hive for testing.
    withTable("t1", "t2") {
      // save tables on hive metastore as external tables
      spark.sql(s"""
          |CREATE EXTERNAL TABLE t1
          |(c1 string, c3 string)
          |STORED AS PARQUET
          |LOCATION '$sampleParquetDataLocation'
        """.stripMargin)
      spark.sql(s"""
          |CREATE EXTERNAL TABLE t2
          |(c3 string, c4 int)
          |STORED AS PARQUET
          |LOCATION '$sampleParquetDataLocation'
        """.stripMargin)

      val leftDf = spark.table("t1")
      val rightDf = spark.table("t2")

      val leftDfIndexConfig = IndexConfig("leftIndex", Seq("c3"), Seq("c1"))
      val rightDfIndexConfig = IndexConfig("rightIndex", Seq("c3"), Seq("c4"))

      hyperspace.createIndex(leftDf, leftDfIndexConfig)
      hyperspace.createIndex(rightDf, rightDfIndexConfig)

      // Test whether indexes work with catalog tables or not
      def query(): DataFrame = spark.sql("SELECT t1.c1, t2.c4 FROM t1, t2 WHERE t1.c3 = t2.c3")
      verifyIndexUsage(
        query,
        Seq(
          getIndexFilesPath(leftDfIndexConfig.indexName),
          getIndexFilesPath(rightDfIndexConfig.indexName)))
    }
  }

  test("E2E test for join query on managed catalog tables") {
    withTable("t1", "t2") {
      val table1Location = testDir + "tables/t1"
      val table2Location = testDir + "tables/t2"
      val originalDf = spark.read.parquet(sampleParquetDataLocation)
      originalDf.select("c1", "c3").write.option("path", table1Location).saveAsTable("t1")
      originalDf.select("c3", "c4").write.option("path", table2Location).saveAsTable("t2")

      val leftDf = spark.table("t1")
      val rightDf = spark.table("t2")
      val leftDfIndexConfig = IndexConfig("leftIndex", Seq("c3"), Seq("c1"))
      val rightDfIndexConfig = IndexConfig("rightIndex", Seq("c3"), Seq("c4"))
      hyperspace.createIndex(leftDf, leftDfIndexConfig)
      hyperspace.createIndex(rightDf, rightDfIndexConfig)

      // Test whether indexes work with catalog tables or not
      def query(): DataFrame = spark.sql("SELECT t1.c1, t2.c4 FROM t1, t2 WHERE t1.c3 = t2.c3")
      verifyIndexUsage(
        query,
        Seq(
          getIndexFilesPath(leftDfIndexConfig.indexName),
          getIndexFilesPath(rightDfIndexConfig.indexName)))
    }
  }

  test("E2E test for join query with two child sub-query as both filter query.") {
    val leftDf = spark.read.parquet(sampleParquetDataLocation)
    val leftDfJoinIndexConfig = IndexConfig("leftJoinIndex", Seq("c3"), Seq("c4"))
    hyperspace.createIndex(leftDf, leftDfJoinIndexConfig)

    val leftDfFilterIndexConfig = IndexConfig("leftDfFilterIndex", Seq("c4"), Seq("c3"))
    hyperspace.createIndex(leftDf, leftDfFilterIndexConfig)

    val rightDf = spark.read.parquet(sampleParquetDataLocation)
    val rightDfJoinIndexConfig = IndexConfig("rightDfJoinIndex", Seq("c3"), Seq("c5"))

    hyperspace.createIndex(rightDf, rightDfJoinIndexConfig)
    val rightDfFilterIndexConfig =
      IndexConfig("rightDfFilterIndex", Seq("c5"), Seq("c3"))

    hyperspace.createIndex(rightDf, rightDfFilterIndexConfig)

    def query(left: DataFrame, right: DataFrame): () => DataFrame = { () =>
      left
        .filter("c4 == 2")
        .select("c4", "c3")
        .join(right.filter("c5 == 3000").select("c5", "c3"), left("c3") === right("c3"))
        .select(left("c3"), left("c4"), right("c5"))
    }

    verifyIndexUsage(
      query(leftDf, rightDf),
      Seq(
        getIndexFilesPath(leftDfJoinIndexConfig.indexName),
        getIndexFilesPath(rightDfJoinIndexConfig.indexName)))
  }

  test("E2E test for first enableHyperspace() followed by disableHyperspace().") {
    val df = spark.read.parquet(sampleParquetDataLocation)
    val indexConfig = IndexConfig("filterIndex", Seq("c3"), Seq("c1"))
    hyperspace.createIndex(df, indexConfig)

    def query(df: DataFrame): DataFrame = {
      df.filter("c3 == 'facebook'").select("c3", "c1")
    }

    val dfWithHyperspaceDisabled = query(df)
    val rootPathsWithHyperspaceDisabled =
      getAllRootPaths(dfWithHyperspaceDisabled.queryExecution.optimizedPlan)
    val schemaWithHyperspaceDisabled = dfWithHyperspaceDisabled.schema
    val sortedRowsWithHyperspaceDisabled = getSortedRows(dfWithHyperspaceDisabled)

    spark.enableHyperspace()
    val dfWithHyperspaceEnabled = query(df)

    assert(
      queryPlanHasExpectedRootPaths(
        dfWithHyperspaceEnabled.queryExecution.optimizedPlan,
        Seq(getIndexFilesPath(indexConfig.indexName))))

    assert(schemaWithHyperspaceDisabled.equals(dfWithHyperspaceEnabled.schema))
    assert(sortedRowsWithHyperspaceDisabled.sameElements(getSortedRows(dfWithHyperspaceEnabled)))

    spark.disableHyperspace()
    val dfAfterHyperspaceDisabled = query(df)

    assert(
      queryPlanHasExpectedRootPaths(
        dfAfterHyperspaceDisabled.queryExecution.optimizedPlan,
        rootPathsWithHyperspaceDisabled))

    assert(schemaWithHyperspaceDisabled.equals(dfAfterHyperspaceDisabled.schema))
    assert(
      sortedRowsWithHyperspaceDisabled.sameElements(getSortedRows(dfAfterHyperspaceDisabled)))
  }

  test("Test for isHyperspaceEnabled().") {
    assert(!spark.isHyperspaceEnabled(), "Hyperspace must be disabled by default.")
    spark.enableHyperspace()
    assert(spark.isHyperspaceEnabled())
    spark.disableHyperspace()
    assert(!spark.isHyperspaceEnabled())
  }

  /**
   * Check that if the query plan has the expected rootPaths.
   *
   * @param optimizedPlan the optimized query plan.
   * @param expectedPaths the expected paths in the query plan.
   * @return has or not.
   */
  private def queryPlanHasExpectedRootPaths(
      optimizedPlan: LogicalPlan,
      expectedPaths: Seq[Path]): Boolean = {
    getAllRootPaths(optimizedPlan).equals(expectedPaths)
  }

  /**
   * Get all rootPaths from a query plan.
   *
   * @param optimizedPlan the optimized query plan.
   * @return a sequence of [[Path]].
   */
  private def getAllRootPaths(optimizedPlan: LogicalPlan): Seq[Path] = {
    optimizedPlan.collect {
      case LogicalRelation(
          HadoopFsRelation(location: InMemoryFileIndex, _, _, _, _, _),
          _,
          _,
          _) =>
        location.rootPaths.head
    }
  }

  private def getIndexFilesPath(indexName: String): Path = {
    new Path(systemPath, s"$indexName/${IndexConstants.INDEX_VERSION_DIRECTORY_PREFIX}=0")
  }

  /**
   * Gets the sorted rows from the given dataframe to make it easy to compare with
   * other dataframe.
   *
   * @param df dataframe to collect rows from.
   * @return sorted rows.
   */
  private def getSortedRows(df: DataFrame): Array[Row] = {
    df.orderBy(df.columns.head, df.columns.tail: _*).collect()
  }

  private def verifyIndexUsage(f: () => DataFrame, expectedRootPaths: Seq[Path]): Unit = {
    spark.disableHyperspace()
    val dfWithHyperspaceDisabled = f()
    val schemaWithHyperspaceDisabled = dfWithHyperspaceDisabled.schema
    val sortedRowsWithHyperspaceDisabled = getSortedRows(dfWithHyperspaceDisabled)

    spark.enableHyperspace()
    val dfWithHyperspaceEnabled = f()

    assert(
      queryPlanHasExpectedRootPaths(
        dfWithHyperspaceEnabled.queryExecution.optimizedPlan,
        expectedRootPaths))

    assert(schemaWithHyperspaceDisabled.equals(dfWithHyperspaceEnabled.schema))
    assert(sortedRowsWithHyperspaceDisabled.sameElements(getSortedRows(dfWithHyperspaceEnabled)))
  }
}<|MERGE_RESOLUTION|>--- conflicted
+++ resolved
@@ -139,7 +139,6 @@
         getIndexFilesPath(rightDfIndexConfig.indexName)))
   }
 
-<<<<<<< HEAD
   test("E2E test for join query with case-insensitive column names.") {
     val leftDf = spark.read.parquet(sampleParquetDataLocation)
     val leftDfIndexConfig = IndexConfig("leftIndex", Seq("C3"), Seq("c1"))
@@ -158,7 +157,9 @@
       Seq(
         getIndexFilesPath(leftDfIndexConfig.indexName),
         getIndexFilesPath(rightDfIndexConfig.indexName)))
-=======
+
+  }
+
   test("E2E test for join query with alias columns is not supported.") {
     def verifyNoChange(f: () => DataFrame): Unit = {
       spark.disableHyperspace()
@@ -191,7 +192,6 @@
           |where t2.c3 = newt.c3""".stripMargin)
       verifyNoChange(query2)
     }
->>>>>>> 4540d2c3
   }
 
   test("E2E test for join query on catalog temp tables/views") {
