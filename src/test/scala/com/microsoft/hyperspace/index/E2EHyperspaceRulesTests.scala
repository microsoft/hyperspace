/*
 * Copyright (2020) The Hyperspace Project Authors.
 *
 * Licensed under the Apache License, Version 2.0 (the "License");
 * you may not use this file except in compliance with the License.
 * You may obtain a copy of the License at
 *
 * http://www.apache.org/licenses/LICENSE-2.0
 *
 * Unless required by applicable law or agreed to in writing, software
 * distributed under the License is distributed on an "AS IS" BASIS,
 * WITHOUT WARRANTIES OR CONDITIONS OF ANY KIND, either express or implied.
 * See the License for the specific language governing permissions and
 * limitations under the License.
 */

package com.microsoft.hyperspace.index

import org.apache.hadoop.conf.Configuration
import org.apache.hadoop.fs.Path
import org.apache.spark.sql.{DataFrame, Row}
import org.apache.spark.sql.catalyst.plans.logical.{LogicalPlan, Project}
import org.apache.spark.sql.execution.datasources.{HadoopFsRelation, InMemoryFileIndex, LogicalRelation}

import com.microsoft.hyperspace.{Hyperspace, Implicits, SampleData}
import com.microsoft.hyperspace.index.rules.{FilterIndexRule, JoinIndexRule}

class E2EHyperspaceRulesTests extends HyperspaceSuite {
  private val sampleData = SampleData.testData
  private val testDir = "src/test/resources/e2eTests/"
  private val sampleParquetDataLocation = testDir + "sampleparquet"
  override val systemPath = new Path(testDir + "indexLocation")
  private val fileSystem = new Path(sampleParquetDataLocation).getFileSystem(new Configuration)
  private var hyperspace: Hyperspace = _

  override def beforeAll(): Unit = {
    super.beforeAll()

    spark.conf.set("spark.sql.autoBroadcastJoinThreshold", -1)

    import spark.implicits._
    hyperspace = new Hyperspace(spark)

    fileSystem.delete(new Path(sampleParquetDataLocation), true)

    val dfFromSample = sampleData.toDF("c1", "c2", "c3", "c4", "c5")
    dfFromSample.write.parquet(sampleParquetDataLocation)
  }

  before {
    // Clear index cache so a new test does not see stale indexes from previous ones.
    clearCache()
  }

  override def afterAll(): Unit = {
    fileSystem.delete(new Path(testDir), true)
    super.afterAll()
  }

  after {
    fileSystem.delete(systemPath, true)
    spark.disableHyperspace()
  }

  test("verify enableHyperspace()/disableHyperspace() plug in/out optimization rules.") {
    val expectedOptimizationRuleBatch = Seq(JoinIndexRule, FilterIndexRule)

    assert(
      !spark.sessionState.experimentalMethods.extraOptimizations
        .containsSlice(expectedOptimizationRuleBatch))

    spark.enableHyperspace()
    assert(
      spark.sessionState.experimentalMethods.extraOptimizations
        .containsSlice(expectedOptimizationRuleBatch))

    spark.disableHyperspace()
    assert(
      !spark.sessionState.experimentalMethods.extraOptimizations
        .containsSlice(expectedOptimizationRuleBatch))
  }

  test("E2E test for filter query.") {
    val df = spark.read.parquet(sampleParquetDataLocation)
    val indexConfig = IndexConfig("filterIndex", Seq("c3"), Seq("c1"))

    hyperspace.createIndex(df, indexConfig)

    def query(): DataFrame = df.filter("c3 == 'facebook'").select("c3", "c1")

    verifyIndexUsage(query, Seq(getIndexFilesPath(indexConfig.indexName)))
  }

<<<<<<< HEAD
  test("E2E test for case insensitive filter query utilizing indexes.") {
    val df = spark.read.parquet(sampleParquetDataLocation)
    val indexConfig = IndexConfig("filterIndex", Seq("C3"), Seq("C1"))

    hyperspace.createIndex(df, indexConfig)

    def query(): DataFrame = df.filter("C3 == 'facebook'").select("C3", "c1")

    // verify if case-insensitive index works with case-insensitive query
=======
  test("E2E test for filter query when all columns are selected.") {
    val df = spark.read.parquet(sampleParquetDataLocation)
    val indexConfig = IndexConfig("filterIndex", Seq("c4", "c3"), Seq("c1", "c2", "c5"))

    hyperspace.createIndex(df, indexConfig)
    df.createOrReplaceTempView("t")

    def query(): DataFrame = spark.sql("SELECT * from t where c4 = 1")

    // Verify no Project node is present in the query plan, as a result of using SELECT *
    assert(query().queryExecution.optimizedPlan.collect { case p: Project => p }.isEmpty)

>>>>>>> 7f235ca5
    verifyIndexUsage(query, Seq(getIndexFilesPath(indexConfig.indexName)))
  }

  test("E2E test for join query.") {
    val leftDf = spark.read.parquet(sampleParquetDataLocation)
    val leftDfIndexConfig = IndexConfig("leftIndex", Seq("c3"), Seq("c1"))

    hyperspace.createIndex(leftDf, leftDfIndexConfig)

    val rightDf = spark.read.parquet(sampleParquetDataLocation)
    val rightDfIndexConfig = IndexConfig("rightIndex", Seq("c3"), Seq("c4"))
    hyperspace.createIndex(rightDf, rightDfIndexConfig)

    def query(): DataFrame = {
      leftDf.join(rightDf, leftDf("c3") === rightDf("c3")).select(leftDf("c1"), rightDf("c4"))
    }

    verifyIndexUsage(
      query,
      Seq(
        getIndexFilesPath(leftDfIndexConfig.indexName),
        getIndexFilesPath(rightDfIndexConfig.indexName)))
  }

  test("E2E test for join query with case-insensitive column names.") {
    val leftDf = spark.read.parquet(sampleParquetDataLocation)
    val leftDfIndexConfig = IndexConfig("leftIndex", Seq("C3"), Seq("c1"))
    hyperspace.createIndex(leftDf, leftDfIndexConfig)

    val rightDf = spark.read.parquet(sampleParquetDataLocation)
    val rightDfIndexConfig = IndexConfig("rightIndex", Seq("c3"), Seq("C4"))
    hyperspace.createIndex(rightDf, rightDfIndexConfig)

    def query(): DataFrame = {
      leftDf.join(rightDf, leftDf("c3") === rightDf("C3")).select(leftDf("C1"), rightDf("c4"))
    }

    verifyIndexUsage(
      query,
      Seq(
        getIndexFilesPath(leftDfIndexConfig.indexName),
        getIndexFilesPath(rightDfIndexConfig.indexName)))
  }

  test("E2E test for join query on catalog temp tables/views") {
    withView("t1", "t2") {
      val leftDf = spark.read.parquet(sampleParquetDataLocation)
      val leftDfIndexConfig = IndexConfig("leftIndex", Seq("c3"), Seq("c1"))
      hyperspace.createIndex(leftDf, leftDfIndexConfig)

      val rightDf = spark.read.parquet(sampleParquetDataLocation)
      val rightDfIndexConfig = IndexConfig("rightIndex", Seq("c3"), Seq("c4"))
      hyperspace.createIndex(rightDf, rightDfIndexConfig)

      // Test whether indexes work with catalog tables or not
      leftDf.createOrReplaceTempView("t1")
      rightDf.createOrReplaceTempView("t2")

      def query(): DataFrame = spark.sql("SELECT t1.c1, t2.c4 FROM t1, t2 WHERE t1.c3 = t2.c3")

      verifyIndexUsage(
        query,
        Seq(
          getIndexFilesPath(leftDfIndexConfig.indexName),
          getIndexFilesPath(rightDfIndexConfig.indexName)))
    }
  }

  ignore("E2E test for join query on external catalog tables") {
    // TODO: Ignoring this test as it depends on hive for testing.
    withTable("t1", "t2") {
      // save tables on hive metastore as external tables
      spark.sql(s"""
          |CREATE EXTERNAL TABLE t1
          |(c1 string, c3 string)
          |STORED AS PARQUET
          |LOCATION '$sampleParquetDataLocation'
        """.stripMargin)
      spark.sql(s"""
          |CREATE EXTERNAL TABLE t2
          |(c3 string, c4 int)
          |STORED AS PARQUET
          |LOCATION '$sampleParquetDataLocation'
        """.stripMargin)

      val leftDf = spark.table("t1")
      val rightDf = spark.table("t2")

      val leftDfIndexConfig = IndexConfig("leftIndex", Seq("c3"), Seq("c1"))
      val rightDfIndexConfig = IndexConfig("rightIndex", Seq("c3"), Seq("c4"))

      hyperspace.createIndex(leftDf, leftDfIndexConfig)
      hyperspace.createIndex(rightDf, rightDfIndexConfig)

      // Test whether indexes work with catalog tables or not
      def query(): DataFrame = spark.sql("SELECT t1.c1, t2.c4 FROM t1, t2 WHERE t1.c3 = t2.c3")
      verifyIndexUsage(
        query,
        Seq(
          getIndexFilesPath(leftDfIndexConfig.indexName),
          getIndexFilesPath(rightDfIndexConfig.indexName)))
    }
  }

  test("E2E test for join query on managed catalog tables") {
    withTable("t1", "t2") {
      val table1Location = testDir + "tables/t1"
      val table2Location = testDir + "tables/t2"
      val originalDf = spark.read.parquet(sampleParquetDataLocation)
      originalDf.select("c1", "c3").write.option("path", table1Location).saveAsTable("t1")
      originalDf.select("c3", "c4").write.option("path", table2Location).saveAsTable("t2")

      val leftDf = spark.table("t1")
      val rightDf = spark.table("t2")
      val leftDfIndexConfig = IndexConfig("leftIndex", Seq("c3"), Seq("c1"))
      val rightDfIndexConfig = IndexConfig("rightIndex", Seq("c3"), Seq("c4"))
      hyperspace.createIndex(leftDf, leftDfIndexConfig)
      hyperspace.createIndex(rightDf, rightDfIndexConfig)

      // Test whether indexes work with catalog tables or not
      def query(): DataFrame = spark.sql("SELECT t1.c1, t2.c4 FROM t1, t2 WHERE t1.c3 = t2.c3")
      verifyIndexUsage(
        query,
        Seq(
          getIndexFilesPath(leftDfIndexConfig.indexName),
          getIndexFilesPath(rightDfIndexConfig.indexName)))
    }
  }

  test("E2E test for join query with two child sub-query as both filter query.") {
    val leftDf = spark.read.parquet(sampleParquetDataLocation)
    val leftDfJoinIndexConfig = IndexConfig("leftJoinIndex", Seq("c3"), Seq("c4"))
    hyperspace.createIndex(leftDf, leftDfJoinIndexConfig)

    val leftDfFilterIndexConfig = IndexConfig("leftDfFilterIndex", Seq("c4"), Seq("c3"))
    hyperspace.createIndex(leftDf, leftDfFilterIndexConfig)

    val rightDf = spark.read.parquet(sampleParquetDataLocation)
    val rightDfJoinIndexConfig = IndexConfig("rightDfJoinIndex", Seq("c3"), Seq("c5"))

    hyperspace.createIndex(rightDf, rightDfJoinIndexConfig)
    val rightDfFilterIndexConfig =
      IndexConfig("rightDfFilterIndex", Seq("c5"), Seq("c3"))

    hyperspace.createIndex(rightDf, rightDfFilterIndexConfig)

    def query(left: DataFrame, right: DataFrame): () => DataFrame = { () =>
      left
        .filter("c4 == 2")
        .select("c4", "c3")
        .join(right.filter("c5 == 3000").select("c5", "c3"), left("c3") === right("c3"))
        .select(left("c3"), left("c4"), right("c5"))
    }

    verifyIndexUsage(
      query(leftDf, rightDf),
      Seq(
        getIndexFilesPath(leftDfJoinIndexConfig.indexName),
        getIndexFilesPath(rightDfJoinIndexConfig.indexName)))
  }

  test("E2E test for first enableHyperspace() followed by disableHyperspace().") {
    val df = spark.read.parquet(sampleParquetDataLocation)
    val indexConfig = IndexConfig("filterIndex", Seq("c3"), Seq("c1"))
    hyperspace.createIndex(df, indexConfig)

    def query(df: DataFrame): DataFrame = {
      df.filter("c3 == 'facebook'").select("c3", "c1")
    }

    val dfWithHyperspaceDisabled = query(df)
    val rootPathsWithHyperspaceDisabled =
      getAllRootPaths(dfWithHyperspaceDisabled.queryExecution.optimizedPlan)
    val schemaWithHyperspaceDisabled = dfWithHyperspaceDisabled.schema
    val sortedRowsWithHyperspaceDisabled = getSortedRows(dfWithHyperspaceDisabled)

    spark.enableHyperspace()
    val dfWithHyperspaceEnabled = query(df)

    assert(
      queryPlanHasExpectedRootPaths(
        dfWithHyperspaceEnabled.queryExecution.optimizedPlan,
        Seq(getIndexFilesPath(indexConfig.indexName))))

    assert(schemaWithHyperspaceDisabled.equals(dfWithHyperspaceEnabled.schema))
    assert(sortedRowsWithHyperspaceDisabled.sameElements(getSortedRows(dfWithHyperspaceEnabled)))

    spark.disableHyperspace()
    val dfAfterHyperspaceDisabled = query(df)

    assert(
      queryPlanHasExpectedRootPaths(
        dfAfterHyperspaceDisabled.queryExecution.optimizedPlan,
        rootPathsWithHyperspaceDisabled))

    assert(schemaWithHyperspaceDisabled.equals(dfAfterHyperspaceDisabled.schema))
    assert(
      sortedRowsWithHyperspaceDisabled.sameElements(getSortedRows(dfAfterHyperspaceDisabled)))
  }

  test("Test for isHyperspaceEnabled().") {
    assert(!spark.isHyperspaceEnabled(), "Hyperspace must be disabled by default.")
    spark.enableHyperspace()
    assert(spark.isHyperspaceEnabled())
    spark.disableHyperspace()
    assert(!spark.isHyperspaceEnabled())
  }

  /**
   * Check that if the query plan has the expected rootPaths.
   *
   * @param optimizedPlan the optimized query plan.
   * @param expectedPaths the expected paths in the query plan.
   * @return has or not.
   */
  private def queryPlanHasExpectedRootPaths(
      optimizedPlan: LogicalPlan,
      expectedPaths: Seq[Path]): Boolean = {
    getAllRootPaths(optimizedPlan).equals(expectedPaths)
  }

  /**
   * Get all rootPaths from a query plan.
   *
   * @param optimizedPlan the optimized query plan.
   * @return a sequence of [[Path]].
   */
  private def getAllRootPaths(optimizedPlan: LogicalPlan): Seq[Path] = {
    optimizedPlan.collect {
      case LogicalRelation(
          HadoopFsRelation(location: InMemoryFileIndex, _, _, _, _, _),
          _,
          _,
          _) =>
        location.rootPaths.head
    }
  }

  private def getIndexFilesPath(indexName: String): Path = {
    new Path(systemPath, s"$indexName/${IndexConstants.INDEX_VERSION_DIRECTORY_PREFIX}=0")
  }

  /**
   * Gets the sorted rows from the given dataframe to make it easy to compare with
   * other dataframe.
   *
   * @param df dataframe to collect rows from.
   * @return sorted rows.
   */
  private def getSortedRows(df: DataFrame): Array[Row] = {
    df.orderBy(df.columns.head, df.columns.tail: _*).collect()
  }

  private def verifyIndexUsage(f: () => DataFrame, expectedRootPaths: Seq[Path]): Unit = {
    spark.disableHyperspace()
    val dfWithHyperspaceDisabled = f()
    val schemaWithHyperspaceDisabled = dfWithHyperspaceDisabled.schema
    val sortedRowsWithHyperspaceDisabled = getSortedRows(dfWithHyperspaceDisabled)

    spark.enableHyperspace()
    val dfWithHyperspaceEnabled = f()

    assert(
      queryPlanHasExpectedRootPaths(
        dfWithHyperspaceEnabled.queryExecution.optimizedPlan,
        expectedRootPaths))

    assert(schemaWithHyperspaceDisabled.equals(dfWithHyperspaceEnabled.schema))
    assert(sortedRowsWithHyperspaceDisabled.sameElements(getSortedRows(dfWithHyperspaceEnabled)))
  }
}<|MERGE_RESOLUTION|>--- conflicted
+++ resolved
@@ -91,7 +91,6 @@
     verifyIndexUsage(query, Seq(getIndexFilesPath(indexConfig.indexName)))
   }
 
-<<<<<<< HEAD
   test("E2E test for case insensitive filter query utilizing indexes.") {
     val df = spark.read.parquet(sampleParquetDataLocation)
     val indexConfig = IndexConfig("filterIndex", Seq("C3"), Seq("C1"))
@@ -101,7 +100,9 @@
     def query(): DataFrame = df.filter("C3 == 'facebook'").select("C3", "c1")
 
     // verify if case-insensitive index works with case-insensitive query
-=======
+    verifyIndexUsage(query, Seq(getIndexFilesPath(indexConfig.indexName)))
+  }
+
   test("E2E test for filter query when all columns are selected.") {
     val df = spark.read.parquet(sampleParquetDataLocation)
     val indexConfig = IndexConfig("filterIndex", Seq("c4", "c3"), Seq("c1", "c2", "c5"))
@@ -114,7 +115,6 @@
     // Verify no Project node is present in the query plan, as a result of using SELECT *
     assert(query().queryExecution.optimizedPlan.collect { case p: Project => p }.isEmpty)
 
->>>>>>> 7f235ca5
     verifyIndexUsage(query, Seq(getIndexFilesPath(indexConfig.indexName)))
   }
 
