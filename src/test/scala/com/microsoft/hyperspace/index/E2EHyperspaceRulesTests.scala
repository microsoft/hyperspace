/*
 * Copyright (2020) The Hyperspace Project Authors.
 *
 * Licensed under the Apache License, Version 2.0 (the "License");
 * you may not use this file except in compliance with the License.
 * You may obtain a copy of the License at
 *
 * http://www.apache.org/licenses/LICENSE-2.0
 *
 * Unless required by applicable law or agreed to in writing, software
 * distributed under the License is distributed on an "AS IS" BASIS,
 * WITHOUT WARRANTIES OR CONDITIONS OF ANY KIND, either express or implied.
 * See the License for the specific language governing permissions and
 * limitations under the License.
 */

package com.microsoft.hyperspace.index

import org.apache.hadoop.conf.Configuration
import org.apache.hadoop.fs.Path
import org.apache.spark.sql.{AnalysisException, DataFrame, Row}
import org.apache.spark.sql.catalyst.plans.SQLHelper
import org.apache.spark.sql.catalyst.plans.logical.{LogicalPlan, Project}
import org.apache.spark.sql.execution.SortExec
import org.apache.spark.sql.execution.datasources.{HadoopFsRelation, InMemoryFileIndex, LogicalRelation}
import org.apache.spark.sql.execution.exchange.ShuffleExchangeExec

import com.microsoft.hyperspace.{Hyperspace, Implicits, SampleData}
import com.microsoft.hyperspace.index.execution.BucketUnionStrategy
import com.microsoft.hyperspace.index.rules.{FilterIndexRule, JoinIndexRule}
import com.microsoft.hyperspace.util.{FileUtils, PathUtils}

class E2EHyperspaceRulesTests extends HyperspaceSuite with SQLHelper {
  private val testDir = "src/test/resources/e2eTests/"
  private val nonPartitionedDataPath = testDir + "sampleparquet"
  private val partitionedDataPath = testDir + "samplepartitionedparquet"
  override val systemPath = PathUtils.makeAbsolute("src/test/resources/indexLocation")
  private val fileSystem =
    new Path(nonPartitionedDataPath).getFileSystem(new Configuration)
  private var hyperspace: Hyperspace = _

  override def beforeAll(): Unit = {
    super.beforeAll()

    spark.conf.set("spark.sql.autoBroadcastJoinThreshold", -1)
    hyperspace = new Hyperspace(spark)
    fileSystem.delete(new Path(testDir), true)

    val dataColumns = Seq("c1", "c2", "c3", "c4", "c5")
    // save test data non-partitioned.
    SampleData.save(spark, nonPartitionedDataPath, dataColumns)

    // save test data partitioned.
    SampleData.save(spark, partitionedDataPath, dataColumns, Some(Seq("c1", "c3")))
  }

  before {
    // Clear index cache so a new test does not see stale indexes from previous ones.
    clearCache()
  }

  override def afterAll(): Unit = {
    fileSystem.delete(new Path(testDir), true)
    super.afterAll()
  }

  after {
    fileSystem.delete(systemPath, true)
    spark.disableHyperspace()
  }

  test("verify enableHyperspace()/disableHyperspace() plug in/out optimization rules.") {
    val expectedOptimizationRuleBatch = Seq(JoinIndexRule, FilterIndexRule)
    val expectedOptimizationStrategy = Seq(BucketUnionStrategy)

    assert(
      !spark.sessionState.experimentalMethods.extraOptimizations
        .containsSlice(expectedOptimizationRuleBatch))
    assert(
      !spark.sessionState.experimentalMethods.extraStrategies
        .containsSlice(expectedOptimizationStrategy))

    spark.enableHyperspace()
    assert(
      spark.sessionState.experimentalMethods.extraOptimizations
        .containsSlice(expectedOptimizationRuleBatch))
    assert(
      spark.sessionState.experimentalMethods.extraStrategies
        .containsSlice(expectedOptimizationStrategy))

    spark.disableHyperspace()
    assert(
      !spark.sessionState.experimentalMethods.extraOptimizations
        .containsSlice(expectedOptimizationRuleBatch))
    assert(
      !spark.sessionState.experimentalMethods.extraStrategies
        .containsSlice(expectedOptimizationStrategy))
  }

  test(
    "E2E test for filter query on partitioned and non-partitioned data with and without " +
      "lineage.") {
    Seq(nonPartitionedDataPath, partitionedDataPath).foreach { loc =>
      Seq(true, false).foreach { enableLineage =>
        withSQLConf(IndexConstants.INDEX_LINEAGE_ENABLED -> enableLineage.toString) {
          withIndex("filterIndex") {
            val df = spark.read.parquet(loc)
            val indexConfig = IndexConfig("filterIndex", Seq("c3"), Seq("c1"))

            hyperspace.createIndex(df, indexConfig)

            def query(): DataFrame = df.filter("c3 == 'facebook'").select("c3", "c1")

            verifyIndexUsage(query, getIndexFilesPath(indexConfig.indexName))
          }
        }
      }
    }
  }

  test("E2E test for case insensitive filter query utilizing indexes.") {
    val df = spark.read.parquet(nonPartitionedDataPath)
    val indexConfig = IndexConfig("filterIndex", Seq("C3"), Seq("C1"))

    hyperspace.createIndex(df, indexConfig)

    def query(): DataFrame = df.filter("C3 == 'facebook'").select("C3", "c1")

    // Verify if case-insensitive index works with case-insensitive query.
    verifyIndexUsage(query, getIndexFilesPath(indexConfig.indexName))
  }

  test("E2E test for case sensitive filter query where changing conf changes behavior.") {
    val df = spark.read.parquet(nonPartitionedDataPath)
    val indexConfig = IndexConfig("filterIndex", Seq("c3"), Seq("c1"))

    hyperspace.createIndex(df, indexConfig)
    def query(): DataFrame = df.filter("C3 == 'facebook'").select("C3", "c1")

    withSQLConf("spark.sql.caseSensitive" -> "true") {
      intercept[AnalysisException] {
        query().show
      }
    }

    withSQLConf("spark.sql.caseSensitive" -> "false") {
      verifyIndexUsage(query, getIndexFilesPath(indexConfig.indexName))
    }
  }

  test(
    "E2E test for filter query when all columns are selected on partitioned and " +
      "non-partitioned data with and without lineage.") {
    Seq(nonPartitionedDataPath, partitionedDataPath).foreach { loc =>
      Seq(true, false).foreach { enableLineage =>
        withSQLConf(IndexConstants.INDEX_LINEAGE_ENABLED -> enableLineage.toString) {
          withIndex("filterIndex") {
            val df = spark.read.parquet(loc)
            val indexConfig = IndexConfig("filterIndex", Seq("c4", "c3"), Seq("c1", "c2", "c5"))

            hyperspace.createIndex(df, indexConfig)
            df.createOrReplaceTempView("t")

            def query(): DataFrame = spark.sql("SELECT * from t where c4 = 1")

            // Verify no Project node is present in the query plan, as a result of using SELECT *
            assert(query().queryExecution.optimizedPlan.collect { case p: Project => p }.isEmpty)

            verifyIndexUsage(query, getIndexFilesPath(indexConfig.indexName))
          }
        }
      }
    }
  }

  test(
    "E2E test for join query on partitioned and non-partitioned data with and without lineage.") {
    Seq(nonPartitionedDataPath, partitionedDataPath).foreach { loc =>
      Seq(true, false).foreach { enableLineage =>
        withSQLConf(IndexConstants.INDEX_LINEAGE_ENABLED -> enableLineage.toString) {
          withIndex("leftIndex", "rightIndex") {
            val leftDf = spark.read.parquet(loc)
            val leftDfIndexConfig = IndexConfig("leftIndex", Seq("c3"), Seq("c1"))

            hyperspace.createIndex(leftDf, leftDfIndexConfig)

            val rightDf = spark.read.parquet(loc)
            val rightDfIndexConfig = IndexConfig("rightIndex", Seq("c3"), Seq("c4"))
            hyperspace.createIndex(rightDf, rightDfIndexConfig)

            def query(): DataFrame = {
              leftDf
                .join(rightDf, leftDf("c3") === rightDf("c3"))
                .select(leftDf("c1"), rightDf("c4"))
            }

            verifyIndexUsage(
              query,
              getIndexFilesPath(leftDfIndexConfig.indexName) ++
                getIndexFilesPath(rightDfIndexConfig.indexName))
          }
        }
      }
    }
  }

  test("E2E test for join query with case-insensitive column names.") {
    val leftDf = spark.read.parquet(nonPartitionedDataPath)
    val leftDfIndexConfig = IndexConfig("leftIndex", Seq("C3"), Seq("c1"))
    hyperspace.createIndex(leftDf, leftDfIndexConfig)

    val rightDf = spark.read.parquet(nonPartitionedDataPath)
    val rightDfIndexConfig = IndexConfig("rightIndex", Seq("c3"), Seq("C4"))
    hyperspace.createIndex(rightDf, rightDfIndexConfig)

    def query(): DataFrame = {
      leftDf.join(rightDf, leftDf("c3") === rightDf("C3")).select(leftDf("C1"), rightDf("c4"))
    }

    verifyIndexUsage(
      query,
      getIndexFilesPath(leftDfIndexConfig.indexName) ++
        getIndexFilesPath(rightDfIndexConfig.indexName))
  }

  test("E2E test for join query with alias columns is not supported.") {
    def verifyNoChange(f: () => DataFrame): Unit = {
      spark.disableHyperspace()
      val originalPlan = f().queryExecution.optimizedPlan
      val updatedPlan = JoinIndexRule(originalPlan)
      assert(originalPlan.equals(updatedPlan))
    }

    withView("t1", "t2") {
      val leftDf = spark.read.parquet(nonPartitionedDataPath)
      val leftDfIndexConfig = IndexConfig("leftIndex", Seq("c3"), Seq("c1"))
      hyperspace.createIndex(leftDf, leftDfIndexConfig)

      val rightDf = spark.read.parquet(nonPartitionedDataPath)
      val rightDfIndexConfig = IndexConfig("rightIndex", Seq("c3"), Seq("c4"))
      hyperspace.createIndex(rightDf, rightDfIndexConfig)

      leftDf.createOrReplaceTempView("t1")
      rightDf.createOrReplaceTempView("t2")

      // Test: join query with alias columns in join condition is not optimized.
      def query1(): DataFrame = spark.sql("""SELECT alias, c4
          |from t2, (select c3 as alias, c1 from t1)
          |where t2.c3 = alias""".stripMargin)
      verifyNoChange(query1)

      // Test: join query with alias columns in project columns is not optimized.
      def query2(): DataFrame = spark.sql("""SELECT alias, c4
          |from t2, (select c3, c1 as alias from t1) as newt
          |where t2.c3 = newt.c3""".stripMargin)
      verifyNoChange(query2)
    }
  }

  test("E2E test for join query on catalog temp tables/views") {
    withView("t1", "t2") {
      val leftDf = spark.read.parquet(nonPartitionedDataPath)
      val leftDfIndexConfig = IndexConfig("leftIndex", Seq("c3"), Seq("c1"))
      hyperspace.createIndex(leftDf, leftDfIndexConfig)

      val rightDf = spark.read.parquet(nonPartitionedDataPath)
      val rightDfIndexConfig = IndexConfig("rightIndex", Seq("c3"), Seq("c4"))
      hyperspace.createIndex(rightDf, rightDfIndexConfig)

      // Test whether indexes work with catalog tables or not
      leftDf.createOrReplaceTempView("t1")
      rightDf.createOrReplaceTempView("t2")

      def query(): DataFrame = spark.sql("SELECT t1.c1, t2.c4 FROM t1, t2 WHERE t1.c3 = t2.c3")

      verifyIndexUsage(
        query,
        getIndexFilesPath(leftDfIndexConfig.indexName) ++
          getIndexFilesPath(rightDfIndexConfig.indexName))
    }
  }

  ignore("E2E test for join query on external catalog tables") {
    // TODO: Ignoring this test as it depends on hive for testing.
    withTable("t1", "t2") {
      // save tables on hive metastore as external tables
      spark.sql(s"""
          |CREATE EXTERNAL TABLE t1
          |(c1 string, c3 string)
          |STORED AS PARQUET
          |LOCATION '$nonPartitionedDataPath'
        """.stripMargin)
      spark.sql(s"""
          |CREATE EXTERNAL TABLE t2
          |(c3 string, c4 int)
          |STORED AS PARQUET
          |LOCATION '$nonPartitionedDataPath'
        """.stripMargin)

      val leftDf = spark.table("t1")
      val rightDf = spark.table("t2")

      val leftDfIndexConfig = IndexConfig("leftIndex", Seq("c3"), Seq("c1"))
      val rightDfIndexConfig = IndexConfig("rightIndex", Seq("c3"), Seq("c4"))

      hyperspace.createIndex(leftDf, leftDfIndexConfig)
      hyperspace.createIndex(rightDf, rightDfIndexConfig)

      // Test whether indexes work with catalog tables or not
      def query(): DataFrame = spark.sql("SELECT t1.c1, t2.c4 FROM t1, t2 WHERE t1.c3 = t2.c3")
      verifyIndexUsage(
        query,
        getIndexFilesPath(leftDfIndexConfig.indexName) ++
          getIndexFilesPath(rightDfIndexConfig.indexName))
    }
  }

  test("E2E test for join query on managed catalog tables") {
    withTable("t1", "t2") {
      val table1Location = testDir + "tables/t1"
      val table2Location = testDir + "tables/t2"
      val originalDf = spark.read.parquet(nonPartitionedDataPath)
      originalDf.select("c1", "c3").write.option("path", table1Location).saveAsTable("t1")
      originalDf.select("c3", "c4").write.option("path", table2Location).saveAsTable("t2")

      val leftDf = spark.table("t1")
      val rightDf = spark.table("t2")
      val leftDfIndexConfig = IndexConfig("leftIndex", Seq("c3"), Seq("c1"))
      val rightDfIndexConfig = IndexConfig("rightIndex", Seq("c3"), Seq("c4"))
      hyperspace.createIndex(leftDf, leftDfIndexConfig)
      hyperspace.createIndex(rightDf, rightDfIndexConfig)

      // Test whether indexes work with catalog tables or not
      def query(): DataFrame = spark.sql("SELECT t1.c1, t2.c4 FROM t1, t2 WHERE t1.c3 = t2.c3")
      verifyIndexUsage(
        query,
        getIndexFilesPath(leftDfIndexConfig.indexName) ++
          getIndexFilesPath(rightDfIndexConfig.indexName))
    }
  }

  test("E2E test for join query with two child sub-query as both filter query.") {
    val leftDf = spark.read.parquet(nonPartitionedDataPath)
    val leftDfJoinIndexConfig = IndexConfig("leftJoinIndex", Seq("c3"), Seq("c4"))
    hyperspace.createIndex(leftDf, leftDfJoinIndexConfig)

    val leftDfFilterIndexConfig = IndexConfig("leftDfFilterIndex", Seq("c4"), Seq("c3"))
    hyperspace.createIndex(leftDf, leftDfFilterIndexConfig)

    val rightDf = spark.read.parquet(nonPartitionedDataPath)
    val rightDfJoinIndexConfig = IndexConfig("rightDfJoinIndex", Seq("c3"), Seq("c5"))

    hyperspace.createIndex(rightDf, rightDfJoinIndexConfig)
    val rightDfFilterIndexConfig =
      IndexConfig("rightDfFilterIndex", Seq("c5"), Seq("c3"))

    hyperspace.createIndex(rightDf, rightDfFilterIndexConfig)

    def query(left: DataFrame, right: DataFrame): () => DataFrame = { () =>
      left
        .filter("c4 == 2")
        .select("c4", "c3")
        .join(right.filter("c5 == 3000").select("c5", "c3"), left("c3") === right("c3"))
        .select(left("c3"), left("c4"), right("c5"))
    }

    verifyIndexUsage(
      query(leftDf, rightDf),
      getIndexFilesPath(leftDfJoinIndexConfig.indexName) ++
        getIndexFilesPath(rightDfJoinIndexConfig.indexName))
  }

  test("E2E test for first enableHyperspace() followed by disableHyperspace().") {
    val df = spark.read.parquet(nonPartitionedDataPath)
    val indexConfig = IndexConfig("filterIndex", Seq("c3"), Seq("c1"))
    hyperspace.createIndex(df, indexConfig)

    def query(df: DataFrame): DataFrame = {
      df.filter("c3 == 'facebook'").select("c3", "c1")
    }

    val dfWithHyperspaceDisabled = query(df)
    val rootPathsWithHyperspaceDisabled =
      getAllRootPaths(dfWithHyperspaceDisabled.queryExecution.optimizedPlan)
    val schemaWithHyperspaceDisabled = dfWithHyperspaceDisabled.schema
    val sortedRowsWithHyperspaceDisabled = getSortedRows(dfWithHyperspaceDisabled)

    spark.enableHyperspace()
    val dfWithHyperspaceEnabled = query(df)

    assert(
      queryPlanHasExpectedRootPaths(
        dfWithHyperspaceEnabled.queryExecution.optimizedPlan,
        getIndexFilesPath(indexConfig.indexName)))

    assert(schemaWithHyperspaceDisabled.equals(dfWithHyperspaceEnabled.schema))
    assert(sortedRowsWithHyperspaceDisabled.sameElements(getSortedRows(dfWithHyperspaceEnabled)))

    spark.disableHyperspace()
    val dfAfterHyperspaceDisabled = query(df)

    assert(
      queryPlanHasExpectedRootPaths(
        dfAfterHyperspaceDisabled.queryExecution.optimizedPlan,
        rootPathsWithHyperspaceDisabled))

    assert(schemaWithHyperspaceDisabled.equals(dfAfterHyperspaceDisabled.schema))
    assert(
      sortedRowsWithHyperspaceDisabled.sameElements(getSortedRows(dfAfterHyperspaceDisabled)))
  }

  test("Verify Join Index Rule utilizes indexes correctly after incremental refresh.") {
    // Setup. Create Data.
    val sampleParquetDataLocation = "src/test/resources/sampleparquet"
    spark.conf.set(IndexConstants.REFRESH_APPEND_ENABLED, true)
    val refreshTestLocation = sampleParquetDataLocation + "refresh"
    FileUtils.delete(new Path(refreshTestLocation))
    val indexConfig = IndexConfig(s"index", Seq("RGUID"), Seq("imprs"))
    import spark.implicits._
    SampleData.testData
      .toDF("Date", "RGUID", "Query", "imprs", "clicks")
      .limit(10)
      .write
      .parquet(refreshTestLocation)
    val df = spark.read.load(refreshTestLocation)

    // Create Index.
    hyperspace.createIndex(df, indexConfig)

    // Append to Original Data.
    SampleData.testData
      .toDF("Date", "RGUID", "Query", "imprs", "clicks")
      .limit(3)
      .write
      .mode("append")
      .parquet(refreshTestLocation)

    // Refresh Index.
    hyperspace.refreshIndex(indexConfig.indexName)

    // Create a Join Query
    val leftDf = spark.read.parquet(refreshTestLocation)
    val rightDf = spark.read.parquet(refreshTestLocation)
    def query(): DataFrame = {
      leftDf
        .join(rightDf, leftDf("RGUID") === rightDf("RGUID"))
        .select(leftDf("RGUID"), rightDf("imprs"))
    }

    // Verify Indexes are used, and all index files are picked.
    verifyIndexUsage(
      query,
      getIndexFilesPath(indexConfig.indexName) ++
        getIndexFilesPath(indexConfig.indexName))

    // Verify Bucketing works as expected. This is reflected in shuffle nodes being eliminated
    // when hyperspace is enabled.
    spark.disableHyperspace()
    val dfWithHyperspaceDisabled = query()
    var shuffleNodes = dfWithHyperspaceDisabled.queryExecution.executedPlan.collect {
      case s : ShuffleExchangeExec => s
    }
    assert(shuffleNodes.size == 2)
    var sortNodes = dfWithHyperspaceDisabled.queryExecution.executedPlan.collect {
      case s : SortExec => s
    }
    assert(sortNodes.size == 2)

    // Verify that sort nodes are not removed.
    spark.enableHyperspace()
    val dfWithHyperspaceEnabled = query()
    shuffleNodes = dfWithHyperspaceEnabled.queryExecution.executedPlan.collect {
      case s : ShuffleExchangeExec => s
    }
    assert(shuffleNodes.isEmpty)
    sortNodes = dfWithHyperspaceEnabled.queryExecution.executedPlan.collect {
      case s : SortExec => s
    }
    assert(sortNodes.size == 2)

    FileUtils.delete(new Path(refreshTestLocation))
  }

  test("Test for isHyperspaceEnabled().") {
    assert(!spark.isHyperspaceEnabled(), "Hyperspace must be disabled by default.")
    spark.enableHyperspace()
    assert(spark.isHyperspaceEnabled())
    spark.disableHyperspace()
    assert(!spark.isHyperspaceEnabled())
  }

  test("Validate index usage after refresh with some source data file deleted.") {
    withSQLConf(
      IndexConstants.INDEX_LINEAGE_ENABLED -> "true",
      IndexConstants.REFRESH_DELETE_ENABLED -> "true") {

      // Save a copy of source data files.
      val location = testDir + "ixRefreshTest"
      val dataPath = new Path(location, "*parquet")
      val dataColumns = Seq("c1", "c2", "c3", "c4", "c5")
      SampleData.save(spark, location, dataColumns)

      // Create index on original source data files.
      val df = spark.read.parquet(location)
      val indexConfig = IndexConfig("filterIndex", Seq("c3"), Seq("c1"))
      hyperspace.createIndex(df, indexConfig)

      // Verify index usage for index version (v=0).
      def query1(): DataFrame =
        spark.read.parquet(location).filter("c3 == 'facebook'").select("c3", "c1")

      verifyIndexUsage(query1, getIndexFilesPath(indexConfig.indexName))

      // Delete some source data file.
      val dataFileNames = dataPath
        .getFileSystem(new Configuration)
        .globStatus(dataPath)
        .map(_.getPath)

      assert(dataFileNames.nonEmpty)
      val fileToDelete = dataFileNames.head
      FileUtils.delete(fileToDelete)

      def query2(): DataFrame =
        spark.read.parquet(location).filter("c3 == 'facebook'").select("c3", "c1")

      // Verify index is not used.
      spark.enableHyperspace()
      val planRootPaths = getAllRootPaths(query2().queryExecution.optimizedPlan)
      spark.disableHyperspace()
      assert(planRootPaths.equals(Seq(PathUtils.makeAbsolute(location))))

      // Refresh the index to remove deleted source data file records from index.
      hyperspace.refreshIndex(indexConfig.indexName)

      // Verify index usage on latest version of index (v=1) after refresh.
      verifyIndexUsage(query2, getIndexFilesPath(indexConfig.indexName, 1))
      FileUtils.delete(dataPath)
    }
  }

  /**
   * Check that if the query plan has the expected rootPaths.
   *
   * @param optimizedPlan the optimized query plan.
   * @param expectedPaths the expected paths in the query plan.
   * @return has or not.
   */
  private def queryPlanHasExpectedRootPaths(
      optimizedPlan: LogicalPlan,
      expectedPaths: Seq[Path]): Boolean = {
    getAllRootPaths(optimizedPlan).equals(expectedPaths)
  }

  /**
   * Get all rootPaths from a query plan.
   *
   * @param optimizedPlan the optimized query plan.
   * @return a sequence of [[Path]].
   */
  private def getAllRootPaths(optimizedPlan: LogicalPlan): Seq[Path] = {
    optimizedPlan.collect {
      case LogicalRelation(
          HadoopFsRelation(location: InMemoryFileIndex, _, _, _, _, _),
          _,
          _,
          _) =>
        location.rootPaths
    }.flatten
  }

<<<<<<< HEAD
  private def getIndexFilesPath(indexName: String): Seq[Path] = {
    var files = Content
      .fromDirectory(
        new Path(systemPath, s"$indexName/${IndexConstants.INDEX_VERSION_DIRECTORY_PREFIX}=0"))
      .files

    // Append refreshed files to the list if such a directory exists.
    val v1Dir = new Path(
      systemPath, s"$indexName/${IndexConstants.INDEX_VERSION_DIRECTORY_PREFIX}=1")
    if (fileSystem.exists(v1Dir)) {
      files ++= Content
        .fromDirectory(
          new Path(systemPath, s"$indexName/${IndexConstants.INDEX_VERSION_DIRECTORY_PREFIX}=1"))
        .files
    }

    files
=======
  private def getIndexFilesPath(indexName: String, version: Int = 0): Seq[Path] = {
    Content
      .fromDirectory(
        new Path(
          systemPath,
          s"$indexName/${IndexConstants.INDEX_VERSION_DIRECTORY_PREFIX}=$version"))
      .files
>>>>>>> 83a9ab5f
  }

  /**
   * Gets the sorted rows from the given dataframe to make it easy to compare with
   * other dataframe.
   *
   * @param df dataframe to collect rows from.
   * @return sorted rows.
   */
  private def getSortedRows(df: DataFrame): Array[Row] = {
    df.orderBy(df.columns.head, df.columns.tail: _*).collect()
  }

  private def verifyIndexUsage(f: () => DataFrame, expectedRootPaths: Seq[Path]): Unit = {
    spark.disableHyperspace()
    val dfWithHyperspaceDisabled = f()
    val schemaWithHyperspaceDisabled = dfWithHyperspaceDisabled.schema
    val sortedRowsWithHyperspaceDisabled = getSortedRows(dfWithHyperspaceDisabled)

    spark.enableHyperspace()
    val dfWithHyperspaceEnabled = f()

    assert(
      queryPlanHasExpectedRootPaths(
        dfWithHyperspaceEnabled.queryExecution.optimizedPlan,
        expectedRootPaths))

    assert(schemaWithHyperspaceDisabled.equals(dfWithHyperspaceEnabled.schema))
    assert(sortedRowsWithHyperspaceDisabled.sameElements(getSortedRows(dfWithHyperspaceEnabled)))
  }
}<|MERGE_RESOLUTION|>--- conflicted
+++ resolved
@@ -534,7 +534,7 @@
       hyperspace.refreshIndex(indexConfig.indexName)
 
       // Verify index usage on latest version of index (v=1) after refresh.
-      verifyIndexUsage(query2, getIndexFilesPath(indexConfig.indexName, 1))
+      verifyIndexUsage(query2, getIndexFilesPath(indexConfig.indexName, Seq(1)))
       FileUtils.delete(dataPath)
     }
   }
@@ -569,33 +569,12 @@
     }.flatten
   }
 
-<<<<<<< HEAD
-  private def getIndexFilesPath(indexName: String): Seq[Path] = {
-    var files = Content
+  private def getIndexFilesPath(indexName: String, version: Seq[Int] = Seq(0)): Seq[Path] = {
+    version.flatMap(v => Content
       .fromDirectory(
-        new Path(systemPath, s"$indexName/${IndexConstants.INDEX_VERSION_DIRECTORY_PREFIX}=0"))
-      .files
-
-    // Append refreshed files to the list if such a directory exists.
-    val v1Dir = new Path(
-      systemPath, s"$indexName/${IndexConstants.INDEX_VERSION_DIRECTORY_PREFIX}=1")
-    if (fileSystem.exists(v1Dir)) {
-      files ++= Content
-        .fromDirectory(
-          new Path(systemPath, s"$indexName/${IndexConstants.INDEX_VERSION_DIRECTORY_PREFIX}=1"))
-        .files
-    }
-
-    files
-=======
-  private def getIndexFilesPath(indexName: String, version: Int = 0): Seq[Path] = {
-    Content
-      .fromDirectory(
-        new Path(
-          systemPath,
-          s"$indexName/${IndexConstants.INDEX_VERSION_DIRECTORY_PREFIX}=$version"))
-      .files
->>>>>>> 83a9ab5f
+        new Path(systemPath,
+          s"$indexName/${IndexConstants.INDEX_VERSION_DIRECTORY_PREFIX}=$v"))
+      .files)
   }
 
   /**
