--- conflicted
+++ resolved
@@ -294,11 +294,7 @@
         // Check if index got updated
         assert(indexCount == 3)
 
-<<<<<<< HEAD
-        // Check if lastest log file is updated with newly created index files
-=======
         // Check if latest log file is updated with newly created index files
->>>>>>> 8e8da802
         val indexPath = PathUtils.makeAbsolute(newIndexLocation)
         val logManager = IndexLogManagerFactoryImpl.create(indexPath)
         val latestLog = logManager.getLatestLog()
