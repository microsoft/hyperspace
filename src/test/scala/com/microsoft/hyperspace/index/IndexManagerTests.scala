/*
 * Copyright (2020) The Hyperspace Project Authors.
 *
 * Licensed under the Apache License, Version 2.0 (the "License");
 * you may not use this file except in compliance with the License.
 * You may obtain a copy of the License at
 *
 * http://www.apache.org/licenses/LICENSE-2.0
 *
 * Unless required by applicable law or agreed to in writing, software
 * distributed under the License is distributed on an "AS IS" BASIS,
 * WITHOUT WARRANTIES OR CONDITIONS OF ANY KIND, either express or implied.
 * See the License for the specific language governing permissions and
 * limitations under the License.
 */

package com.microsoft.hyperspace.index

import org.apache.hadoop.fs.Path
import org.apache.spark.sql.DataFrame
import org.apache.spark.sql.catalyst.plans.SQLHelper
import org.apache.spark.sql.execution.datasources.{HadoopFsRelation, LogicalRelation, PartitioningAwareFileIndex}
import org.apache.spark.sql.sources.DataSourceRegister
import org.apache.spark.sql.types.{IntegerType, StringType, StructField, StructType}

import com.microsoft.hyperspace.{Hyperspace, HyperspaceException, SampleData}
import com.microsoft.hyperspace.TestUtils.copyWithState
import com.microsoft.hyperspace.actions.Constants
import com.microsoft.hyperspace.util.{FileUtils, PathUtils}

class IndexManagerTests extends HyperspaceSuite with SQLHelper {
  private val sampleParquetDataLocation = "src/test/resources/sampleparquet"
  override val systemPath =
    PathUtils.makeAbsolute("src/test/resources/indexLocation")
  private val indexConfig1 = IndexConfig("index1", Seq("RGUID"), Seq("Date"))
  private val indexConfig2 = IndexConfig("index2", Seq("Query"), Seq("imprs"))
  private lazy val hyperspace: Hyperspace = new Hyperspace(spark)
  private var df: DataFrame = _

  override def beforeAll(): Unit = {
    super.beforeAll()

    FileUtils.delete(new Path(sampleParquetDataLocation))
    SampleData.save(
      spark,
      sampleParquetDataLocation,
      Seq("Date", "RGUID", "Query", "imprs", "clicks"))
    df = spark.read.parquet(sampleParquetDataLocation)
  }

  after {
    FileUtils.delete(systemPath, true)
  }

  override def afterAll(): Unit = {
    FileUtils.delete(new Path(sampleParquetDataLocation))
    super.afterAll()
  }

  test("Verify that indexes() returns the correct dataframe with and without lineage.") {
    Seq(true, false).foreach { enableLineage =>
      withSQLConf(IndexConstants.INDEX_LINEAGE_ENABLED -> enableLineage.toString) {
        withIndex(indexConfig1.indexName) {
          import spark.implicits._
          hyperspace.createIndex(df, indexConfig1)
          val actual = hyperspace.indexes.as[IndexSummary].collect().head
          var expectedSchema =
            StructType(Seq(StructField("RGUID", StringType), StructField("Date", StringType)))
          if (enableLineage) {
            expectedSchema =
              expectedSchema.add(StructField(IndexConstants.DATA_FILE_NAME_COLUMN, StringType))
          }
          val expected = new IndexSummary(
            indexConfig1.indexName,
            indexConfig1.indexedColumns,
            indexConfig1.includedColumns,
            200,
            expectedSchema.json,
            s"$systemPath/${indexConfig1.indexName}" +
              s"/${IndexConstants.INDEX_VERSION_DIRECTORY_PREFIX}=0",
            Constants.States.ACTIVE)
          assert(actual.equals(expected))
        }
      }
    }
  }

  test("Verify getIndexes()") {
    hyperspace.createIndex(df, indexConfig1)
    hyperspace.createIndex(df, indexConfig2)

    val expectedIndex1 = expectedIndex(
      indexConfig1,
      StructType(Seq(StructField("RGUID", StringType), StructField("Date", StringType))),
      df)

    val expectedIndex2 = expectedIndex(
      indexConfig2,
      StructType(Seq(StructField("Query", StringType), StructField("imprs", IntegerType))),
      df)

    // Verify if indexes returned match the actual created indexes.
    verifyIndexes(Seq(expectedIndex1, expectedIndex2))
  }

  test("Verify delete().") {
    hyperspace.createIndex(df, indexConfig1)
    hyperspace.createIndex(df, indexConfig2)

    val expectedIndex1 = expectedIndex(
      indexConfig1,
      StructType(Seq(StructField("RGUID", StringType), StructField("Date", StringType))),
      df)

    val expectedIndex2 = expectedIndex(
      indexConfig2,
      StructType(Seq(StructField("Query", StringType), StructField("imprs", IntegerType))),
      df)

    // Verify expected list of indexes before delete.
    verifyIndexes(Seq(expectedIndex1, expectedIndex2))

    hyperspace.deleteIndex("index1")
    hyperspace.deleteIndex("INDEX2")

    // Verify if delete index works and marks the index as `DELETED` in given list of indexes.
    val expectedDeletedIndex1 = copyWithState(expectedIndex1, Constants.States.DELETED)
    val expectedDeletedIndex2 = copyWithState(expectedIndex2, Constants.States.DELETED)
    verifyIndexes(Seq(expectedDeletedIndex1, expectedDeletedIndex2))
  }

  test("Verify restore().") {
    hyperspace.createIndex(df, indexConfig1)
    hyperspace.createIndex(df, indexConfig2)

    val expectedIndex1 = expectedIndex(
      indexConfig1,
      StructType(Seq(StructField("RGUID", StringType), StructField("Date", StringType))),
      df)

    val expectedIndex2 = expectedIndex(
      indexConfig2,
      StructType(Seq(StructField("Query", StringType), StructField("imprs", IntegerType))),
      df)

    // Verify expected list of indexes before delete.
    verifyIndexes(Seq(expectedIndex1, expectedIndex2))

    hyperspace.deleteIndex("index1")
    hyperspace.deleteIndex("INDEX2")

    // Verify if delete index works before restore.
    val expectedDeletedIndex1 = copyWithState(expectedIndex1, Constants.States.DELETED)
    val expectedDeletedIndex2 = copyWithState(expectedIndex2, Constants.States.DELETED)
    verifyIndexes(Seq(expectedDeletedIndex1, expectedDeletedIndex2))

    // Check if index1 got restored and `DELETED` flag is `CREATED` in the list of indexes.
    hyperspace.restoreIndex("index1")
    hyperspace.restoreIndex("INDEX2")
    verifyIndexes(Seq(expectedIndex1, expectedIndex2))
  }

  test("Verify vacuum().") {
    hyperspace.createIndex(df, indexConfig1)
    hyperspace.createIndex(df, indexConfig2)

    val expectedIndex1 = expectedIndex(
      indexConfig1,
      StructType(Seq(StructField("RGUID", StringType), StructField("Date", StringType))),
      df)

    val expectedIndex2 = expectedIndex(
      indexConfig2,
      StructType(Seq(StructField("Query", StringType), StructField("imprs", IntegerType))),
      df)

    // Verify expected list of indexes before delete.
    verifyIndexes(Seq(expectedIndex1, expectedIndex2))

    hyperspace.deleteIndex("index1")
    hyperspace.deleteIndex("INDEX2")

    // Verify if delete index works and marks the index as `DELETED` in given list of indexes.
    val expectedDeletedIndex1 = copyWithState(expectedIndex1, Constants.States.DELETED)
    val expectedDeletedIndex2 = copyWithState(expectedIndex2, Constants.States.DELETED)

    verifyIndexes(Seq(expectedDeletedIndex1, expectedDeletedIndex2))

    // Verify if after vacuum `DELETED` index are not part of the list of indexes.
    hyperspace.vacuumIndex("index1")
    hyperspace.vacuumIndex("INDEX2")
    val expectedVacuumedIndex1 = copyWithState(expectedIndex1, Constants.States.DOESNOTEXIST)
    val expectedVacuumedIndex2 = copyWithState(expectedIndex2, Constants.States.DOESNOTEXIST)
    verifyIndexes(Seq(expectedVacuumedIndex1, expectedVacuumedIndex2))
  }

  test("Verify refresh-full rebuild of index.") {
    Seq(("csv", Map("header" -> "true")), ("parquet", Map()), ("json", Map())).foreach {
      case (format, option: Map[String, String]) =>
        val refreshTestLocation = sampleParquetDataLocation + "refresh_" + format
        FileUtils.delete(new Path(refreshTestLocation))
        val indexConfig = IndexConfig(s"index_$format", Seq("RGUID"), Seq("imprs"))
        import spark.implicits._
        SampleData.testData
          .toDF("Date", "RGUID", "Query", "imprs", "clicks")
          .limit(10)
          .write
          .options(option)
          .format(format)
          .save(refreshTestLocation)
        val df = spark.read.format(format).options(option).load(refreshTestLocation)
        hyperspace.createIndex(df, indexConfig)
        var indexCount =
          spark.read
            .parquet(s"$systemPath/index_$format" +
              s"/${IndexConstants.INDEX_VERSION_DIRECTORY_PREFIX}=0")
            .count()
        assert(indexCount == 10)

        // Change Original Data
        SampleData.testData
          .toDF("Date", "RGUID", "Query", "imprs", "clicks")
          .limit(3)
          .write
          .mode("overwrite")
          .options(option)
          .format(format)
          .save(refreshTestLocation)
        hyperspace.refreshIndex(indexConfig.indexName)
        indexCount = spark.read
          .parquet(s"$systemPath/index_$format" +
            s"/${IndexConstants.INDEX_VERSION_DIRECTORY_PREFIX}=1")
          .count()

        // Check if index got updated
        assert(indexCount == 3)

        FileUtils.delete(new Path(refreshTestLocation))
      case _ => fail("invalid test")
    }
  }

  private def expectedIndex(
      indexConfig: IndexConfig,
      schema: StructType,
      df: DataFrame,
      state: String = Constants.States.ACTIVE): IndexLogEntry = {

    LogicalPlanSignatureProvider.create().signature(df.queryExecution.optimizedPlan) match {
      case Some(s) =>
        val relations = df.queryExecution.optimizedPlan.collect {
          case LogicalRelation(
              HadoopFsRelation(
                location: PartitioningAwareFileIndex,
                _,
                dataSchema,
                _,
                fileFormat,
                options),
              _,
              _,
              _) =>
            val files = location.allFiles
            val sourceDataProperties = Hdfs.Properties(NewContent.fromLeafFiles(files))
            val fileFormatName = fileFormat match {
              case d: DataSourceRegister => d.shortName
              case other => throw HyperspaceException(s"Unsupported file format $other")
            }
            Relation(
              location.rootPaths.map(_.toString),
              Hdfs(sourceDataProperties),
              dataSchema.json,
              fileFormatName,
              options - "path")
        }
        val sourcePlanProperties = SparkPlan.Properties(
          relations,
          null,
          null,
          LogicalPlanFingerprint(
            LogicalPlanFingerprint.Properties(
              Seq(Signature(LogicalPlanSignatureProvider.create().name, s)))))

        val entry = IndexLogEntry(
          indexConfig.indexName,
          CoveringIndex(
            CoveringIndex.Properties(
              CoveringIndex.Properties
                .Columns(indexConfig.indexedColumns, indexConfig.includedColumns),
              IndexLogEntry.schemaString(schema),
              IndexConstants.INDEX_NUM_BUCKETS_DEFAULT)),
<<<<<<< HEAD
          NewContent(
            PathUtils.makeAbsolute(new Path(s"$indexStorageLocation/${indexConfig.indexName}" +
              s"/${IndexConstants.INDEX_VERSION_DIRECTORY_PREFIX}=0"))),
=======
          Content(
            s"$systemPath/${indexConfig.indexName}" +
              s"/${IndexConstants.INDEX_VERSION_DIRECTORY_PREFIX}=0",
            Seq()),
>>>>>>> 96d65ea7
          Source(SparkPlan(sourcePlanProperties)),
          Map())
        entry.state = state
        entry
      case None => fail("Invalid plan for index dataFrame.")
    }
  }

  // Verify if the indexes currently stored in Hyperspace matches the given indexes.
  private def verifyIndexes(expectedIndexes: Seq[IndexLogEntry]): Unit = {
    assert(IndexCollectionManager(spark).getIndexes().toSet == expectedIndexes.toSet)
  }
}<|MERGE_RESOLUTION|>--- conflicted
+++ resolved
@@ -30,8 +30,7 @@
 
 class IndexManagerTests extends HyperspaceSuite with SQLHelper {
   private val sampleParquetDataLocation = "src/test/resources/sampleparquet"
-  override val systemPath =
-    PathUtils.makeAbsolute("src/test/resources/indexLocation")
+  override val systemPath = PathUtils.makeAbsolute("src/test/resources/indexLocation")
   private val indexConfig1 = IndexConfig("index1", Seq("RGUID"), Seq("Date"))
   private val indexConfig2 = IndexConfig("index2", Seq("Query"), Seq("imprs"))
   private lazy val hyperspace: Hyperspace = new Hyperspace(spark)
@@ -289,16 +288,9 @@
                 .Columns(indexConfig.indexedColumns, indexConfig.includedColumns),
               IndexLogEntry.schemaString(schema),
               IndexConstants.INDEX_NUM_BUCKETS_DEFAULT)),
-<<<<<<< HEAD
           NewContent(
-            PathUtils.makeAbsolute(new Path(s"$indexStorageLocation/${indexConfig.indexName}" +
+            PathUtils.makeAbsolute(new Path(s"$systemPath/${indexConfig.indexName}" +
               s"/${IndexConstants.INDEX_VERSION_DIRECTORY_PREFIX}=0"))),
-=======
-          Content(
-            s"$systemPath/${indexConfig.indexName}" +
-              s"/${IndexConstants.INDEX_VERSION_DIRECTORY_PREFIX}=0",
-            Seq()),
->>>>>>> 96d65ea7
           Source(SparkPlan(sourcePlanProperties)),
           Map())
         entry.state = state
