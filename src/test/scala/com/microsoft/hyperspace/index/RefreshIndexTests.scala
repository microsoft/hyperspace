--- conflicted
+++ resolved
@@ -20,12 +20,8 @@
 import org.apache.hadoop.fs.Path
 import org.apache.spark.sql.{AnalysisException, QueryTest}
 
-<<<<<<< HEAD
-import com.microsoft.hyperspace.{Hyperspace, HyperspaceException, SampleData}
-=======
 import com.microsoft.hyperspace.{Hyperspace, HyperspaceException, MockEventLogger, SampleData}
-import com.microsoft.hyperspace.telemetry.RefreshDeleteActionEvent
->>>>>>> ba8733f3
+import com.microsoft.hyperspace.telemetry.{CreateActionEvent, RefreshAppendActionEvent, RefreshDeleteActionEvent}
 import com.microsoft.hyperspace.util.{FileUtils, PathUtils}
 
 /**
@@ -127,13 +123,7 @@
     }
   }
 
-<<<<<<< HEAD
   test("Validate refresh index is a no-op if no source data file is deleted or appended.") {
-=======
-  test(
-    "Validate refresh index (to handle deletes from the source data) " +
-      "is a no-op if no source data file is deleted.") {
->>>>>>> ba8733f3
     SampleData.save(
       spark,
       nonPartitionedDataPath,
@@ -146,15 +136,6 @@
       val logManager = IndexLogManagerFactoryImpl.create(indexPath)
       val latestId = logManager.getLatestId().get
 
-<<<<<<< HEAD
-      hyperspace.refreshIndex(indexConfig.indexName)
-      // Check that no new log files were created in this operation.
-      assert(latestId == logManager.getLatestId().get)
-=======
-      val indexPath = PathUtils.makeAbsolute(s"$systemPath/${indexConfig.indexName}")
-      val logManager = IndexLogManagerFactoryImpl.create(indexPath)
-      val latestId = logManager.getLatestId().get
-
       MockEventLogger.reset()
       hyperspace.refreshIndex(indexConfig.indexName)
       // Check that no new log files were created in this operation.
@@ -164,11 +145,13 @@
       MockEventLogger.emittedEvents match {
         case Seq(
             RefreshDeleteActionEvent(_, _, "Operation started."),
-            RefreshDeleteActionEvent(_, _, msg)) =>
-          assert(msg.contains("Refresh delete aborted as no deleted source data file found."))
+            RefreshDeleteActionEvent(_, _, msg1),
+            RefreshAppendActionEvent(_, _, "Operation started."),
+            RefreshAppendActionEvent(_, _, msg2)) =>
+          assert(msg1.contains("Refresh delete aborted as no deleted source data file found."))
+          assert(msg2.contains("Refresh append aborted as no appended source data files found."))
         case _ => fail()
       }
->>>>>>> ba8733f3
     }
   }
 
