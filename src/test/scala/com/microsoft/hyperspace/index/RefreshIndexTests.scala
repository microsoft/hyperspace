--- conflicted
+++ resolved
@@ -24,13 +24,8 @@
 import com.microsoft.hyperspace.TestUtils.logManager
 import com.microsoft.hyperspace.actions.RefreshIncrementalAction
 import com.microsoft.hyperspace.index.IndexConstants.REFRESH_MODE_INCREMENTAL
-<<<<<<< HEAD
-import com.microsoft.hyperspace.telemetry.{RefreshAppendActionEvent, RefreshDeleteActionEvent}
+import com.microsoft.hyperspace.telemetry.RefreshIncrementalActionEvent
 import com.microsoft.hyperspace.util.{FileUtils, JsonUtils, PathUtils}
-=======
-import com.microsoft.hyperspace.telemetry.RefreshIncrementalActionEvent
-import com.microsoft.hyperspace.util.{FileUtils, PathUtils}
->>>>>>> fa949679
 import com.microsoft.hyperspace.util.PathUtils.DataPathFilter
 
 /**
@@ -103,7 +98,7 @@
           val originalIndexDF = spark.read.parquet(s"$systemPath/${indexConfig.indexName}/" +
             s"${IndexConstants.INDEX_VERSION_DIRECTORY_PREFIX}=0")
           val originalIndexWithoutDeletedFile = originalIndexDF
-            .filter(s"""${IndexConstants.DATA_FILE_NAME_COLUMN} != ${fileId.get}""")
+            .filter(s"""${IndexConstants.DATA_FILE_NAME_ID} != ${fileId.get}""")
 
           hyperspace.refreshIndex(indexConfig.indexName, REFRESH_MODE_INCREMENTAL)
 
@@ -311,7 +306,9 @@
           assert(indexLogEntry.appendedFiles.isEmpty)
 
           val latestFiles = listFiles(testPath).toSet
-          val indexSourceFiles = indexLogEntry.relations.head.data.properties.content.fileInfos
+          val indexSourceFiles =
+            indexLogEntry.relations.head.data.properties.content.fileInfos.map(f =>
+              f.copy(id = -1L))
           val expectedDeletedFiles = oldFiles -- latestFiles
           val expectedAppendedFiles = latestFiles -- oldFiles
           assert(expectedDeletedFiles.forall(f => !indexSourceFiles.contains(f)))
