/*
 * Copyright (2020) The Hyperspace Project Authors.
 *
 * Licensed under the Apache License, Version 2.0 (the "License");
 * you may not use this file except in compliance with the License.
 * You may obtain a copy of the License at
 *
 * http://www.apache.org/licenses/LICENSE-2.0
 *
 * Unless required by applicable law or agreed to in writing, software
 * distributed under the License is distributed on an "AS IS" BASIS,
 * WITHOUT WARRANTIES OR CONDITIONS OF ANY KIND, either express or implied.
 * See the License for the specific language governing permissions and
 * limitations under the License.
 */

package com.microsoft.hyperspace.index

import org.apache.hadoop.conf.Configuration
import org.apache.hadoop.fs.Path
import org.apache.spark.sql.DataFrame
import org.apache.spark.sql.catalyst.plans.SQLHelper
import org.apache.spark.sql.execution.datasources.{BucketingUtils, HadoopFsRelation, LogicalRelation, PartitioningAwareFileIndex}
import org.apache.spark.sql.sources.DataSourceRegister
import org.apache.spark.sql.types._

import com.microsoft.hyperspace.{Hyperspace, HyperspaceException, MockEventLogger, SampleData}
import com.microsoft.hyperspace.TestUtils.{copyWithState, getFileIdTracker, latestIndexLogEntry, logManager}
import com.microsoft.hyperspace.actions.Constants
import com.microsoft.hyperspace.index.IndexConstants.{GLOBBING_PATTERN_KEY, OPTIMIZE_FILE_SIZE_THRESHOLD, REFRESH_MODE_FULL, REFRESH_MODE_INCREMENTAL}
import com.microsoft.hyperspace.telemetry.OptimizeActionEvent
import com.microsoft.hyperspace.util.{FileUtils, PathUtils}

class IndexManagerTest extends HyperspaceSuite with SQLHelper {
  private val sampleParquetDataLocation = "src/test/resources/sampleparquet"
  override val systemPath = PathUtils.makeAbsolute("src/test/resources/indexLocation")
  private val indexConfig1 = IndexConfig("index1", Seq("RGUID"), Seq("Date"))
  private val indexConfig2 = IndexConfig("index2", Seq("Query"), Seq("imprs"))
  private lazy val hyperspace: Hyperspace = new Hyperspace(spark)
  private var df: DataFrame = _

  override def beforeAll(): Unit = {
    super.beforeAll()

    FileUtils.delete(new Path(sampleParquetDataLocation))
    SampleData.save(
      spark,
      sampleParquetDataLocation,
      Seq("Date", "RGUID", "Query", "imprs", "clicks"))
    df = spark.read.parquet(sampleParquetDataLocation)
  }

  after {
    FileUtils.delete(systemPath, isRecursive = true)
  }

  override def afterAll(): Unit = {
    FileUtils.delete(new Path(sampleParquetDataLocation))
    super.afterAll()
  }

  test("Verify that indexes() returns the correct dataframe with and without lineage.") {
    Seq(true, false).foreach { enableLineage =>
      withSQLConf(IndexConstants.INDEX_LINEAGE_ENABLED -> enableLineage.toString) {
        withIndex(indexConfig1.indexName) {
          hyperspace.createIndex(df, indexConfig1)
          val columns = hyperspace.indexes.collect().head
          assert(columns.length == IndexStatistics.INDEX_SUMMARY_COLUMNS.length)
          val actual = IndexStatistics(
            columns.getAs[String]("name"),
            columns.getAs[Seq[String]]("indexedColumns"),
            columns.getAs[Seq[String]]("includedColumns"),
            columns.getAs[Int]("numBuckets"),
            columns.getAs[String]("schema"),
            columns.getAs[String]("indexLocation"),
            columns.getAs[String]("state"))

          var expectedSchema =
            StructType(Seq(StructField("RGUID", StringType), StructField("Date", StringType)))
          if (enableLineage) {
            expectedSchema =
              expectedSchema.add(StructField(IndexConstants.DATA_FILE_NAME_ID, LongType, false))
          }

          val expected = IndexStatistics(
            indexConfig1.indexName,
            indexConfig1.indexedColumns,
            indexConfig1.includedColumns,
            200,
            expectedSchema.json,
            s"$systemPath/${indexConfig1.indexName}" +
              s"/${IndexConstants.INDEX_VERSION_DIRECTORY_PREFIX}=0",
            Constants.States.ACTIVE)

          assert(actual.equals(expected))
        }
      }
    }
  }

  test("Verify getIndexes()") {
    hyperspace.createIndex(df, indexConfig1)
    hyperspace.createIndex(df, indexConfig2)

    val expectedIndex1 = expectedIndex(
      indexConfig1,
      StructType(Seq(StructField("RGUID", StringType), StructField("Date", StringType))),
      df)

    val expectedIndex2 = expectedIndex(
      indexConfig2,
      StructType(Seq(StructField("Query", StringType), StructField("imprs", IntegerType))),
      df)

    // Verify if indexes returned match the actual created indexes.
    verifyIndexes(Seq(expectedIndex1, expectedIndex2))
  }

  test("Verify delete().") {
    hyperspace.createIndex(df, indexConfig1)
    hyperspace.createIndex(df, indexConfig2)

    val expectedIndex1 = expectedIndex(
      indexConfig1,
      StructType(Seq(StructField("RGUID", StringType), StructField("Date", StringType))),
      df)

    val expectedIndex2 = expectedIndex(
      indexConfig2,
      StructType(Seq(StructField("Query", StringType), StructField("imprs", IntegerType))),
      df)

    // Verify expected list of indexes before delete.
    verifyIndexes(Seq(expectedIndex1, expectedIndex2))

    hyperspace.deleteIndex("index1")
    hyperspace.deleteIndex("INDEX2")

    // Verify if delete index works and marks the index as `DELETED` in given list of indexes.
    val expectedDeletedIndex1 = copyWithState(expectedIndex1, Constants.States.DELETED)
    val expectedDeletedIndex2 = copyWithState(expectedIndex2, Constants.States.DELETED)
    verifyIndexes(Seq(expectedDeletedIndex1, expectedDeletedIndex2))
  }

  test("Verify restore().") {
    hyperspace.createIndex(df, indexConfig1)
    hyperspace.createIndex(df, indexConfig2)

    val expectedIndex1 = expectedIndex(
      indexConfig1,
      StructType(Seq(StructField("RGUID", StringType), StructField("Date", StringType))),
      df)

    val expectedIndex2 = expectedIndex(
      indexConfig2,
      StructType(Seq(StructField("Query", StringType), StructField("imprs", IntegerType))),
      df)

    // Verify expected list of indexes before delete.
    verifyIndexes(Seq(expectedIndex1, expectedIndex2))

    hyperspace.deleteIndex("index1")
    hyperspace.deleteIndex("INDEX2")

    // Verify if delete index works before restore.
    val expectedDeletedIndex1 = copyWithState(expectedIndex1, Constants.States.DELETED)
    val expectedDeletedIndex2 = copyWithState(expectedIndex2, Constants.States.DELETED)
    verifyIndexes(Seq(expectedDeletedIndex1, expectedDeletedIndex2))

    // Check if index1 got restored and `DELETED` flag is `CREATED` in the list of indexes.
    hyperspace.restoreIndex("index1")
    hyperspace.restoreIndex("INDEX2")
    verifyIndexes(Seq(expectedIndex1, expectedIndex2))
  }

  test("Verify vacuum().") {
    hyperspace.createIndex(df, indexConfig1)
    hyperspace.createIndex(df, indexConfig2)

    val expectedIndex1 = expectedIndex(
      indexConfig1,
      StructType(Seq(StructField("RGUID", StringType), StructField("Date", StringType))),
      df)

    val expectedIndex2 = expectedIndex(
      indexConfig2,
      StructType(Seq(StructField("Query", StringType), StructField("imprs", IntegerType))),
      df)

    // Verify expected list of indexes before delete.
    verifyIndexes(Seq(expectedIndex1, expectedIndex2))

    hyperspace.deleteIndex("index1")
    hyperspace.deleteIndex("INDEX2")

    // Verify if delete index works and marks the index as `DELETED` in given list of indexes.
    val expectedDeletedIndex1 = copyWithState(expectedIndex1, Constants.States.DELETED)
    val expectedDeletedIndex2 = copyWithState(expectedIndex2, Constants.States.DELETED)

    verifyIndexes(Seq(expectedDeletedIndex1, expectedDeletedIndex2))

    // Verify if after vacuum `DELETED` index are not part of the list of indexes.
    hyperspace.vacuumIndex("index1")
    hyperspace.vacuumIndex("INDEX2")
    val expectedVacuumedIndex1 = copyWithState(expectedIndex1, Constants.States.DOESNOTEXIST)
    val expectedVacuumedIndex2 = copyWithState(expectedIndex2, Constants.States.DOESNOTEXIST)
    verifyIndexes(Seq(expectedVacuumedIndex1, expectedVacuumedIndex2))
  }

  test("Verify refresh-full rebuild of index.") {
    Seq(("csv", Map("header" -> "true")), ("parquet", Map()), ("json", Map())).foreach {
      case (format, option: Map[String, String]) =>
        val refreshTestLocation = sampleParquetDataLocation + "refresh_" + format
        FileUtils.delete(new Path(refreshTestLocation))
        val indexConfig = IndexConfig(s"index_$format", Seq("RGUID"), Seq("imprs"))
        import spark.implicits._
        SampleData.testData
          .toDF("Date", "RGUID", "Query", "imprs", "clicks")
          .limit(10)
          .write
          .options(option)
          .format(format)
          .save(refreshTestLocation)
        val df = spark.read.format(format).options(option).load(refreshTestLocation)
        hyperspace.createIndex(df, indexConfig)
        var indexCount =
          spark.read
            .parquet(s"$systemPath/index_$format" +
              s"/${IndexConstants.INDEX_VERSION_DIRECTORY_PREFIX}=0")
            .count()
        assert(indexCount == 10)

        // Change Original Data
        SampleData.testData
          .toDF("Date", "RGUID", "Query", "imprs", "clicks")
          .limit(3)
          .write
          .mode("overwrite")
          .options(option)
          .format(format)
          .save(refreshTestLocation)
        hyperspace.refreshIndex(indexConfig.indexName, REFRESH_MODE_FULL)
        val newIndexLocation = s"$systemPath/index_$format"
        indexCount = spark.read
          .parquet(newIndexLocation +
            s"/${IndexConstants.INDEX_VERSION_DIRECTORY_PREFIX}=1")
          .count()

        // Check if index got updated
        assert(indexCount == 3)

        // Check if lastest log file is updated with newly created index files
        val indexPath = PathUtils.makeAbsolute(newIndexLocation)
        val logManager = IndexLogManagerFactoryImpl.create(indexPath)
        val latestLog = logManager.getLatestLog()
        assert(latestLog.isDefined && latestLog.get.isInstanceOf[IndexLogEntry])
        val indexLog = latestLog.get.asInstanceOf[IndexLogEntry]
        val indexFiles = indexLog.content.files
        assert(indexFiles.nonEmpty)
        assert(indexFiles.forall(_.getName.startsWith("part-0")))
        assert(indexLog.state.equals("ACTIVE"))

        FileUtils.delete(new Path(refreshTestLocation))
      case _ => fail("invalid test")
    }
  }

  test("Verify incremental refresh (append-only) should index only newly appended data.") {
    withTempPathAsString { testPath =>
      // Setup. Create sample data and index.
      val indexConfig = IndexConfig("index", Seq("RGUID"), Seq("imprs"))
      import spark.implicits._
      SampleData.testData
        .toDF("Date", "RGUID", "Query", "imprs", "clicks")
        .limit(10)
        .write
        .parquet(testPath)
      val df = spark.read.parquet(testPath)
      hyperspace.createIndex(df, indexConfig)
      assert(countRecords(0) == 10)
      // Check if latest log file is updated with newly created index files.
      validateMetadata("index", Set("v__=0"))

      // Change original data.
      SampleData.testData
        .toDF("Date", "RGUID", "Query", "imprs", "clicks")
        .limit(3)
        .write
        .mode("append")
        .parquet(testPath)
      hyperspace.refreshIndex(indexConfig.indexName, REFRESH_MODE_INCREMENTAL)

      // Check if index got updated.
      assert(countRecords(1) == 3)

      // Check if latest log file is updated with newly created index files.
      validateMetadata("index", Set("v__=0", "v__=1"))
    }
  }

  test("Verify quick optimize rebuild of index after index incremental refresh.") {
    withTempPathAsString { testPath =>
      val indexConfig = IndexConfig("index", Seq("RGUID"), Seq("imprs"))
      import spark.implicits._
      SampleData.testData
        .toDF("Date", "RGUID", "Query", "imprs", "clicks")
        .limit(10)
        .write
        .parquet(testPath)
      val df = spark.read.parquet(testPath)
      hyperspace.createIndex(df, indexConfig)
      assert(countRecords(0) == 10)

      // Change original data.
      SampleData.testData
        .toDF("Date", "RGUID", "Query", "imprs", "clicks")
        .limit(3)
        .write
        .mode("append")
        .parquet(testPath)
      hyperspace.refreshIndex(indexConfig.indexName, REFRESH_MODE_INCREMENTAL)

      // Check if index got updated.
      assert(countRecords(1) == 3)

      hyperspace.optimizeIndex(indexConfig.indexName)

      // Check if latest log file is updated with newly created index files.
      // Since we appended 3 records for incremental refresh (v_==1) and optimized as v_==2,
      // some of index data files should be from v__=0.
      validateMetadata("index", Set("v__=0", "v__=2"))
    }
  }

  test(
    "Verify quick optimize rebuild of index after index incremental refresh with files" +
      " from multiple directories.") {
    // Test Logic:
    // 1. Create large data, such that index files are > threshold.
    // 2. Add small data. Refresh index every time. Here, index files will be smaller than
    // threshold.
    // 3. Call optimize. Check the metadata. It should not contain small index files created
    // during refresh operations.
    withTempPathAsString { testPath =>
      withSQLConf(OPTIMIZE_FILE_SIZE_THRESHOLD -> "900") {
        val indexConfig = IndexConfig("index", Seq("RGUID"), Seq("imprs"))
        import spark.implicits._
        val smallData = SampleData.testData
          .toDF("Date", "RGUID", "Query", "imprs", "clicks")
          .limit(10)

        // Create large data. Index files will be bigger than threshold.
        val bigData = smallData.union(smallData).union(smallData).union(smallData)
        bigData.write.parquet(testPath)

        val df = spark.read.parquet(testPath)
        hyperspace.createIndex(df, indexConfig)
        validateMetadata("index", Set("v__=0"))
        assert(countRecords(0) == 40)

        // Append small amounts of new data and call incremental refresh.
        smallData.write.mode("append").parquet(testPath)
        hyperspace.refreshIndex(indexConfig.indexName, REFRESH_MODE_INCREMENTAL)
        validateMetadata("index", Set("v__=0", "v__=1"))
        assert(countRecords(1) == 10)

        smallData.write.mode("append").parquet(testPath)
        hyperspace.refreshIndex(indexConfig.indexName, REFRESH_MODE_INCREMENTAL)
        validateMetadata("index", Set("v__=0", "v__=1", "v__=2"))
        assert(countRecords(2) == 10)

        // Check after optimize,
        hyperspace.optimizeIndex(indexConfig.indexName)
        validateMetadata("index", Set("v__=0", "v__=3"))
        assert(countRecords(3) == 20)
      }
    }
  }

  test("Verify optimize is a no-op if no small files found.") {
    withTempPathAsString { testPath =>
      withSQLConf(OPTIMIZE_FILE_SIZE_THRESHOLD -> "1") {
        val indexConfig = IndexConfig("index", Seq("RGUID"), Seq("imprs"))
        import spark.implicits._
        SampleData.testData
          .toDF("Date", "RGUID", "Query", "imprs", "clicks")
          .limit(10)
          .write
          .parquet(testPath)
        val df = spark.read.parquet(testPath)
        hyperspace.createIndex(df, indexConfig)

        // Change original data.
        SampleData.testData
          .toDF("Date", "RGUID", "Query", "imprs", "clicks")
          .limit(3)
          .write
          .mode("append")
          .parquet(testPath)
        hyperspace.refreshIndex(indexConfig.indexName, REFRESH_MODE_INCREMENTAL)

        // Check if latest log file is updated with newly created index files.
        val latestId = logManager(systemPath, indexConfig.indexName).getLatestId().get

        MockEventLogger.reset()
        hyperspace.optimizeIndex(indexConfig.indexName)

        val index = logManager(systemPath, indexConfig.indexName)
          .getLatestStableLog()
          .get
          .asInstanceOf[IndexLogEntry]

        // Check that no new log files were created in this operation.
        assert(latestId == index.id)

        // Check all index files are larger than the size threshold.
        assert(index.content.fileInfos.forall(_.size > 1))

        // Check emitted events.
        MockEventLogger.emittedEvents match {
          case Seq(
              OptimizeActionEvent(_, _, "Operation started."),
              OptimizeActionEvent(_, _, msg)) =>
            assert(
              msg.contains(
                "Optimize aborted as no optimizable index files smaller than 1 found."))
          case _ => fail()
        }
      }
    }
  }

  test("Verify optimize is no-op if each bucket has a single index file.") {
    withTempPathAsString { testPath =>
      val indexConfig = IndexConfig("index", Seq("RGUID"), Seq("imprs"))
      import spark.implicits._
      SampleData.testData
        .toDF("Date", "RGUID", "Query", "imprs", "clicks")
        .limit(10)
        .write
        .parquet(testPath)
      val df = spark.read.parquet(testPath)
      hyperspace.createIndex(df, indexConfig)

      // Check if latest log file is updated with newly created index files.
      val latestId = logManager(systemPath, indexConfig.indexName).getLatestId().get

      // Ensure all index files are smaller than the size threshold so that they can be
      // possible candidates for optimizeIndex. In this test, as the test data is tiny,
      // all of index files are less than the threshold.
      {
        val index = logManager(systemPath, indexConfig.indexName)
          .getLatestStableLog()
          .get
          .asInstanceOf[IndexLogEntry]
        assert(
          index.content.fileInfos
            .forall(_.size < IndexConstants.OPTIMIZE_FILE_SIZE_THRESHOLD_DEFAULT))
      }

      MockEventLogger.reset()
      hyperspace.optimizeIndex(indexConfig.indexName)

      {
        val index = logManager(systemPath, indexConfig.indexName)
          .getLatestStableLog()
          .get
          .asInstanceOf[IndexLogEntry]

        // Check that no new log files were created in this operation.
        assert(latestId == index.id)

        // Check all index files are not needed to be optimized. (i.e. non-optimizable)
        val filesPerBucket =
          index.content.files.groupBy(f => BucketingUtils.getBucketId(f.getName))
        assert(filesPerBucket.values.forall(_.size == 1))
      }

      // Check emitted events.
      MockEventLogger.emittedEvents match {
        case Seq(
            OptimizeActionEvent(_, _, "Operation started."),
            OptimizeActionEvent(_, _, msg)) =>
          assert(
            msg.contains(
              "Optimize aborted as no optimizable index files smaller than 268435456 found."))
        case _ => fail()
      }
    }
  }

  test("Verify incremental refresh index properly adds hive-partition columns.") {
    withTempPathAsString { testPath =>
      val absoluteTestPath = PathUtils.makeAbsolute(testPath).toString
      import spark.implicits._
      val (testData, appendData) = SampleData.testData.partition(_._1 != "2019-10-03")
      assert(testData.nonEmpty)
      assert(appendData.nonEmpty)
      testData
        .toDF("Date", "RGUID", "Query", "imprs", "clicks")
        .write
        .partitionBy("Date")
        .parquet(testPath)

      val df = spark.read.parquet(testPath)
      hyperspace.createIndex(df, IndexConfig("index", Seq("clicks"), Seq("Date")))

      // Check if partition columns are correctly stored in index contents.
      val indexDf1 = spark.read.parquet(s"$systemPath/index").where("Date != '2019-10-03'")
      assert(testData.size == indexDf1.count())
      val oldEntry = latestIndexLogEntry(systemPath, "index")
      assert(oldEntry.relations.head.options("basePath").equals(absoluteTestPath))

      // Append data creating new partition and refresh index.
      appendData
        .toDF("Date", "RGUID", "Query", "imprs", "clicks")
        .write
        .partitionBy("Date")
        .mode("append")
        .parquet(testPath)
      hyperspace.refreshIndex("index", "incremental")

      // Check if partition columns are correctly stored in index contents.
      val indexDf2 = spark.read.parquet(s"$systemPath/index").where("Date = '2019-10-03'")
      assert(appendData.size == indexDf2.count())
      val newEntry = latestIndexLogEntry(systemPath, "index")
      assert(newEntry.relations.head.options("basePath").equals(absoluteTestPath))
    }
  }

  test("Verify index maintenance (create, refresh) works with globbing patterns.") {
    withTempPathAsString { testPath =>
      val absoluteTestPath = PathUtils.makeAbsolute(testPath)
      val globPath = absoluteTestPath + "/*"
      val p1 = absoluteTestPath + "/1"
      import spark.implicits._
      SampleData.testData
        .toDF("Date", "RGUID", "Query", "imprs", "clicks")
        .limit(10)
        .write
        .parquet(p1)

      // Create index with globbing pattern.
      val df =
        spark.read.option(GLOBBING_PATTERN_KEY, globPath).parquet(globPath)
      val indexConfig = IndexConfig("index", Seq("RGUID"), Seq("imprs"))
      hyperspace.createIndex(df, indexConfig)

      // Check if latest log file contains data source as globbing pattern.
      var index = latestIndexLogEntry(systemPath, indexConfig.indexName)
      var relation = index.relations.head
      var indexedFiles = relation.data.properties.content.files
      assert(relation.rootPaths.head.equals(globPath))
      assert(indexedFiles.forall(_.toString.startsWith(p1)))

      // Append data to a new directory which matches the globbing pattern.
      val p2 = absoluteTestPath + "/2"
      SampleData.testData
        .toDF("Date", "RGUID", "Query", "imprs", "clicks")
        .limit(3)
        .write
        .parquet(p2)

      // Refresh index and check if files from both directories are present.
      hyperspace.refreshIndex(indexConfig.indexName, "incremental")
      index = latestIndexLogEntry(systemPath, indexConfig.indexName)
      relation = index.relations.head
      indexedFiles = relation.data.properties.content.files
      assert(relation.rootPaths.head.equals(globPath))
      assert(indexedFiles.exists(_.toString.startsWith(p1)))
      assert(indexedFiles.exists(_.toString.startsWith(p2)))
    }
  }

  test("Verify createIndex fails for globbing patterns when config is set incorrectly.") {
    withTempPathAsString { testPath =>
      val absoluteTestPath = PathUtils.makeAbsolute(testPath)
      val globPath = absoluteTestPath + "/1/*"
      val p1 = absoluteTestPath + "/2/1"
      import spark.implicits._
      SampleData.testData
        .toDF("Date", "RGUID", "Query", "imprs", "clicks")
        .limit(10)
        .write
        .parquet(p1)

      // Create index where globbing pattern config doesn't match with actual data being indexed.
      val df =
        spark.read.option(GLOBBING_PATTERN_KEY, globPath).parquet(p1)
      val indexConfig = IndexConfig("index", Seq("RGUID"), Seq("imprs"))
      val ex = intercept[HyperspaceException] {
        hyperspace.createIndex(df, indexConfig)
      }
      assert(
        ex.msg.contains("Some glob patterns do not match with available root paths of the " +
          "source data."))
    }
  }

  test("Verify createIndex works for globbing patterns with multiple paths.") {
    withTempPathAsString { testPath =>
      val absoluteTestPath = PathUtils.makeAbsolute(testPath)
      val globPath1 = absoluteTestPath + "/1/*"
      val globPath2 = absoluteTestPath + "/2/*"
      val p1 = absoluteTestPath + "/1/1"
      val p2 = absoluteTestPath + "/2/1"

      // Store some data in p1 and p2 paths.
      import spark.implicits._
      SampleData.testData
        .toDF("Date", "RGUID", "Query", "imprs", "clicks")
        .limit(10)
        .write
        .parquet(p1)
      SampleData.testData
        .toDF("Date", "RGUID", "Query", "imprs", "clicks")
        .limit(10)
        .write
        .parquet(p2)

      // Create index with globbing pattern.
      val df =
        spark.read
          .option(GLOBBING_PATTERN_KEY, s"$globPath1,$globPath2")
          .parquet(globPath1, globPath2)
      val indexConfig = IndexConfig("index", Seq("RGUID"), Seq("imprs"))
      hyperspace.createIndex(df, indexConfig)

      // Check if latest log file contains data source as globbing pattern.
      var index = latestIndexLogEntry(systemPath, indexConfig.indexName)
      var relation = index.relations.head
      var indexedFiles = relation.data.properties.content.files
      assert(relation.rootPaths.equals(Seq(globPath1, globPath2)))
      assert(
        indexedFiles.forall(path => path.toString.startsWith(p1) || path.toString.startsWith(p2)))

      // Append data to new directories which match the globbing pattern.
      val p3 = absoluteTestPath + "/1/2"
      val p4 = absoluteTestPath + "/2/2"
      SampleData.testData
        .toDF("Date", "RGUID", "Query", "imprs", "clicks")
        .limit(3)
        .write
        .parquet(p3)
      SampleData.testData
        .toDF("Date", "RGUID", "Query", "imprs", "clicks")
        .limit(3)
        .write
        .parquet(p4)

      // Refresh index and check if files from all directories are present.
      hyperspace.refreshIndex(indexConfig.indexName, "incremental")
      index = latestIndexLogEntry(systemPath, indexConfig.indexName)
      relation = index.relations.head
      indexedFiles = relation.data.properties.content.files
      assert(relation.rootPaths.equals(Seq(globPath1, globPath2)))
      assert(
        indexedFiles.forall(path =>
          path.toString.startsWith(p1) || path.toString.startsWith(p2) ||
            path.toString.startsWith(p3) || path.toString.startsWith(p4)))
      assert(indexedFiles.exists(_.toString.startsWith(p1)))
      assert(indexedFiles.exists(_.toString.startsWith(p2)))
      assert(indexedFiles.exists(_.toString.startsWith(p3)))
      assert(indexedFiles.exists(_.toString.startsWith(p4)))
    }
  }

  test("Verify createIndex works for globbing patterns with multiple levels.") {
    withTempPathAsString { testPath =>
      val absoluteTestPath = PathUtils.makeAbsolute(testPath)
      val globPath = absoluteTestPath + "/*/*"
      val p1 = absoluteTestPath + "/1/1"
      val p2 = absoluteTestPath + "/2/1"

      // Store some data in p1 and p2 paths.
      import spark.implicits._
      SampleData.testData
        .toDF("Date", "RGUID", "Query", "imprs", "clicks")
        .limit(10)
        .write
        .parquet(p1)
      SampleData.testData
        .toDF("Date", "RGUID", "Query", "imprs", "clicks")
        .limit(10)
        .write
        .parquet(p2)

      // Create index with globbing pattern.
      val df =
        spark.read
          .option(GLOBBING_PATTERN_KEY, s"$globPath")
          .parquet(globPath)
      val indexConfig = IndexConfig("index", Seq("RGUID"), Seq("imprs"))
      hyperspace.createIndex(df, indexConfig)

      // Check if latest log file contains data source as globbing pattern.
      var index = latestIndexLogEntry(systemPath, indexConfig.indexName)
      var relation = index.relations.head
      var indexedFiles = relation.data.properties.content.files
      assert(relation.rootPaths.equals(Seq(globPath)))
      assert(
        indexedFiles.forall(path => path.toString.startsWith(p1) || path.toString.startsWith(p2)))

      // Append data to new directories which match the globbing pattern.
      val p3 = absoluteTestPath + "/1/2"
      val p4 = absoluteTestPath + "/2/2"
      SampleData.testData
        .toDF("Date", "RGUID", "Query", "imprs", "clicks")
        .limit(3)
        .write
        .parquet(p3)
      SampleData.testData
        .toDF("Date", "RGUID", "Query", "imprs", "clicks")
        .limit(3)
        .write
        .parquet(p4)

      // Refresh index and check if files from all directories are present.
      hyperspace.refreshIndex(indexConfig.indexName, "incremental")
      index = latestIndexLogEntry(systemPath, indexConfig.indexName)
      relation = index.relations.head
      indexedFiles = relation.data.properties.content.files
      assert(relation.rootPaths.equals(Seq(globPath)))
      assert(
        indexedFiles.forall(path =>
          path.toString.startsWith(p1) || path.toString.startsWith(p2) ||
            path.toString.startsWith(p3) || path.toString.startsWith(p4)))
      assert(indexedFiles.exists(_.toString.startsWith(p1)))
      assert(indexedFiles.exists(_.toString.startsWith(p2)))
      assert(indexedFiles.exists(_.toString.startsWith(p3)))
      assert(indexedFiles.exists(_.toString.startsWith(p4)))
    }
  }

  private def validateMetadata(indexName: String, indexVersions: Set[String]): Unit = {
    val indexLog = latestIndexLogEntry(systemPath, indexName)
    val indexFiles = indexLog.content.files
    assert(indexFiles.nonEmpty)
    assert(indexFiles.forall(_.getName.startsWith("part-0")))
    assert(indexLog.state.equals("ACTIVE"))
    // Check all files belong to the provided index versions only.
    assert(indexFiles.map(_.getParent.getName).toSet === indexVersions)
  }

  private def expectedIndex(
      indexConfig: IndexConfig,
      schema: StructType,
      df: DataFrame,
      state: String = Constants.States.ACTIVE): IndexLogEntry = {

    val fileIdTracker = getFileIdTracker(systemPath, indexConfig)
    LogicalPlanSignatureProvider.create().signature(df.queryExecution.optimizedPlan) match {
      case Some(s) =>
        val relations = df.queryExecution.optimizedPlan.collect {
          case LogicalRelation(
              HadoopFsRelation(
                location: PartitioningAwareFileIndex,
                _,
                dataSchema,
                _,
                fileFormat,
                options),
              _,
              _,
              _) =>
            val files = location.allFiles
            val sourceDataProperties =
              Hdfs.Properties(Content.fromLeafFiles(files, fileIdTracker).get)
            val fileFormatName = fileFormat match {
              case d: DataSourceRegister => d.shortName
              case other => throw HyperspaceException(s"Unsupported file format $other")
            }
            Relation(
              location.rootPaths.map(_.toString),
              Hdfs(sourceDataProperties),
              dataSchema.json,
              fileFormatName,
              options - "path")
        }
        val sourcePlanProperties = SparkPlan.Properties(
          relations,
          null,
          null,
          LogicalPlanFingerprint(
            LogicalPlanFingerprint.Properties(
              Seq(Signature(LogicalPlanSignatureProvider.create().name, s)))))

        val entry = IndexLogEntry.create(
          indexConfig.indexName,
          CoveringIndex(
            CoveringIndex.Properties(
              CoveringIndex.Properties
                .Columns(indexConfig.indexedColumns, indexConfig.includedColumns),
              IndexLogEntry.schemaString(schema),
              IndexConstants.INDEX_NUM_BUCKETS_DEFAULT,
              Map())),
          Content.fromDirectory(
            PathUtils.makeAbsolute(
              s"$systemPath/${indexConfig.indexName}" +
                s"/${IndexConstants.INDEX_VERSION_DIRECTORY_PREFIX}=0"),
<<<<<<< HEAD
            fileIdTracker),
          Source(SparkPlan(sourcePlanProperties)))
=======
            fileIdTracker,
            new Configuration),
          Source(SparkPlan(sourcePlanProperties)),
          Map())
>>>>>>> 40c52431
        entry.state = state
        entry
      case None => fail("Invalid plan for index dataFrame.")
    }
  }

  // Verify if the indexes currently stored in Hyperspace matches the given indexes.
  private def verifyIndexes(expectedIndexes: Seq[IndexLogEntry]): Unit = {
    assert(IndexCollectionManager(spark).getIndexes().toSet == expectedIndexes.toSet)
  }

  private def countRecords(version: Int): Long = {
    spark.read
      .parquet(s"$systemPath/index/${IndexConstants.INDEX_VERSION_DIRECTORY_PREFIX}=$version")
      .count()
  }

}<|MERGE_RESOLUTION|>--- conflicted
+++ resolved
@@ -798,15 +798,8 @@
             PathUtils.makeAbsolute(
               s"$systemPath/${indexConfig.indexName}" +
                 s"/${IndexConstants.INDEX_VERSION_DIRECTORY_PREFIX}=0"),
-<<<<<<< HEAD
-            fileIdTracker),
+            fileIdTracker, new Configuration()),
           Source(SparkPlan(sourcePlanProperties)))
-=======
-            fileIdTracker,
-            new Configuration),
-          Source(SparkPlan(sourcePlanProperties)),
-          Map())
->>>>>>> 40c52431
         entry.state = state
         entry
       case None => fail("Invalid plan for index dataFrame.")
