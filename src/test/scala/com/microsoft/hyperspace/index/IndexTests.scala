--- conflicted
+++ resolved
@@ -32,13 +32,9 @@
       schema: StructType,
       numBuckets: Int): IndexLogEntry = {
     val sourcePlanProperties = SparkPlan.Properties(
-<<<<<<< HEAD
-      "",
-=======
       Seq(),
       null,
       null,
->>>>>>> 8329071d
       LogicalPlanFingerprint(
         LogicalPlanFingerprint.Properties(Seq(Signature("signatureProvider", "dfSignature")))))
 
