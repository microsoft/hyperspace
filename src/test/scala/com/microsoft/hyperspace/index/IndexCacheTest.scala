/*
 * Copyright (2020) The Hyperspace Project Authors.
 *
 * Licensed under the Apache License, Version 2.0 (the "License");
 * you may not use this file except in compliance with the License.
 * You may obtain a copy of the License at
 *
 * http://www.apache.org/licenses/LICENSE-2.0
 *
 * Unless required by applicable law or agreed to in writing, software
 * distributed under the License is distributed on an "AS IS" BASIS,
 * WITHOUT WARRANTIES OR CONDITIONS OF ANY KIND, either express or implied.
 * See the License for the specific language governing permissions and
 * limitations under the License.
 */

package com.microsoft.hyperspace.index

import org.apache.hadoop.fs.Path
import org.apache.hadoop.yarn.util.Clock
import org.apache.spark.SparkFunSuite
import org.apache.spark.sql.SparkSession
import org.apache.spark.sql.types.{StringType, StructField, StructType}

import com.microsoft.hyperspace.{Hyperspace, HyperspaceException, SampleData, SparkInvolvedSuite}
import com.microsoft.hyperspace.actions.Constants
import com.microsoft.hyperspace.util.FileUtils

class IndexCacheTest extends SparkFunSuite with SparkInvolvedSuite {
  val sampleParquetDataLocation = "src/test/resources/sampleparquet"
  val indexSystemPath = "src/test/resources/indexLocation"
  val indexConfig1 = IndexConfig("index1", Seq("RGUID"), Seq("Date"))

  before {
    FileUtils.delete(new Path(indexSystemPath))
    FileUtils.delete(new Path(sampleParquetDataLocation))
  }

  override def afterAll(): Unit = {
    FileUtils.delete(new Path(indexSystemPath))
    FileUtils.delete(new Path(sampleParquetDataLocation))
    super.afterAll()
  }

<<<<<<< HEAD
  def testIndex(
                 config: IndexConfig,
                 numBuckets: Int,
                 schema: StructType,
                 indexDir: String): IndexLogEntry = {
=======
  def testIndex(schema: StructType, indexDir: String): IndexLogEntry = {
>>>>>>> 57745275
    val sourcePlanProperties = SparkPlan.Properties(
      Seq(),
      null,
      null,
      LogicalPlanFingerprint(
        LogicalPlanFingerprint.Properties(Seq(Signature("signatureProvider", "dfSignature")))))

    val entry = IndexLogEntry(
      "index1",
      CoveringIndex(
        CoveringIndex.Properties(
          CoveringIndex.Properties
            .Columns(Seq("RGUID"), Seq("Date")),
          IndexLogEntry.schemaString(schema),
          10,
          Map())),
      Content(Directory(indexDir)),
      Source(SparkPlan(sourcePlanProperties)),
      Map())
    entry.state = Constants.States.ACTIVE
    entry
  }

  val index1 = testIndex(
    StructType(Seq(StructField("RGUID", StringType), StructField("Date", StringType))),
    "path1")
  val index2 = testIndex(
    StructType(Seq(StructField("Date", StringType), StructField("RGUID", StringType))),
    "plan")

  test("Verify CreationTimeBasedIndexCache APIs.") {
    val indexCache = new CreationTimeBasedIndexCache(spark, new MockClock(1))

    val initialEntry = indexCache.get()
    assert(initialEntry.isEmpty, "Cache initially has to be empty.")

    val entryToSet = Seq(index1, index2)
    indexCache.set(entryToSet)
    val entry = indexCache.get()
    assert(entry.isDefined)
    assert(entry.get.equals(entryToSet), "Cache entry does not match with what was set in it.")

    indexCache.clear()
    assert(indexCache.get().isEmpty, "Cache Clear API should remove entry.")
  }

  test("verify CreationTimeBasedIndexCache expiry configuration.") {
    spark.conf.set(IndexConstants.INDEX_CACHE_EXPIRY_DURATION_SECONDS, "6000")
    val clock = new MockClock(1)
    val indexCache = new CreationTimeBasedIndexCache(spark, clock)

    indexCache.set(Seq(index1))
    assert(indexCache.get().isDefined)

    // Change cache expiry configuration and wait enough so cache entry expires.
    spark.conf.set(IndexConstants.INDEX_CACHE_EXPIRY_DURATION_SECONDS, "1")

    clock.advanceTime(1000)

    assert(indexCache.get().isEmpty, "Cache entry should have been expired.")
  }

  test("verify CachingIndexCollectionManager APIs thru Cache.") {

    val mockIndexCacheFactory = new MockIndexCacheFactoryImpl(spark)
    val entry = Seq(index1)
    mockIndexCacheFactory.indexCache.set(entry)

    val indexCollectionManager = new CachingIndexCollectionManager(
      spark,
      mockIndexCacheFactory,
      IndexLogManagerFactoryImpl,
      IndexDataManagerFactoryImpl,
      FileSystemFactoryImpl)

    assert(indexCollectionManager.getIndexes().equals(entry))

    indexCollectionManager.clearCache()
    assert(mockIndexCacheFactory.indexCache.get().isEmpty)
  }

  test("verify CachingIndexCollectionManager API updates cache.") {
    // Create sample index. This index is used to set cache entry and validate it.
    import spark.implicits._
    val sampleData = SampleData.testData
    val dfFromSample = sampleData.toDF("Date", "RGUID", "Query", "imprs", "clicks")
    dfFromSample.write.parquet(sampleParquetDataLocation)

    val df = spark.read.parquet(sampleParquetDataLocation)
    spark.conf.set(IndexConstants.INDEX_SYSTEM_PATH, indexSystemPath)

    val hyperspace = new Hyperspace(spark)
    hyperspace.createIndex(df, indexConfig1)

    val mockIndexCacheFactory = new MockIndexCacheFactoryImpl(spark)

    val indexCollectionManager = new CachingIndexCollectionManager(
      spark,
      mockIndexCacheFactory,
      IndexLogManagerFactoryImpl,
      IndexDataManagerFactoryImpl,
      FileSystemFactoryImpl)

    assert(mockIndexCacheFactory.indexCache.get().isEmpty)
    val indexes = indexCollectionManager.getIndexes()
    assert(indexes.length == 1)

    val entry = mockIndexCacheFactory.indexCache.get()
    assert(entry.isDefined)
    assert(entry.get.equals(indexes), "Cache entry does not match with the created index.")
  }
}

/**
 * Mock for testing purposes so we can validate and invalidate entries based on time.
 * @param time long value that tells current time
 */
class MockClock(private var time: Long = 0L) extends Clock {
  override def getTime: Long = time

  def advanceTime(value: Long): Unit = {
    time = time + value
  }
}

/**
 * Mock IndexCacheFactory so test code can directly access single index cache instance and
 * validate/modify cache entry in different scenarios.
 *
 * @param spark Spark session
 */
class MockIndexCacheFactoryImpl(spark: SparkSession) extends IndexCacheFactory {
  val indexCache = new CreationTimeBasedIndexCache(spark, new MockClock(1))

  override def create(spark: SparkSession, cacheType: String)
  : Cache[Seq[IndexLogEntry]] = {
    cacheType match {
      case IndexCacheType.CREATION_TIME_BASED => indexCache
      case _ => throw HyperspaceException(s"Unknown cache type: $cacheType.")
    }
  }
}<|MERGE_RESOLUTION|>--- conflicted
+++ resolved
@@ -42,15 +42,7 @@
     super.afterAll()
   }
 
-<<<<<<< HEAD
-  def testIndex(
-                 config: IndexConfig,
-                 numBuckets: Int,
-                 schema: StructType,
-                 indexDir: String): IndexLogEntry = {
-=======
   def testIndex(schema: StructType, indexDir: String): IndexLogEntry = {
->>>>>>> 57745275
     val sourcePlanProperties = SparkPlan.Properties(
       Seq(),
       null,
