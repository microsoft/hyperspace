--- conflicted
+++ resolved
@@ -91,52 +91,10 @@
   }
 
   test(
-<<<<<<< HEAD
-    "Append-only: filter index & parquet format, " +
-      "index relation should include appended file paths.") {
-    val df = spark.read.parquet(sampleParquetDataLocationAppend)
-    def filterQuery: DataFrame =
-      df.filter(df("clicks") <= 2000).select(df("query"))
-    val baseQuery = filterQuery
-    val basePlan = baseQuery.queryExecution.optimizedPlan
-
-    withSQLConf("spark.hyperspace.index.hybridscan.enabled" -> "false") {
-      val filter = filterQuery
-      assert(basePlan.equals(filter.queryExecution.optimizedPlan))
-    }
-
-    withSQLConf("spark.hyperspace.index.hybridscan.enabled" -> "true") {
-      val filter = filterQuery
-      val planWithHybridScan = filter.queryExecution.optimizedPlan
-      assert(!basePlan.equals(planWithHybridScan))
-
-      // Check appended file is added to relation node or not.
-      val nodes = planWithHybridScan.collect {
-        case p @ LogicalRelation(fsRelation: HadoopFsRelation, _, _, _) =>
-          // Verify appended file is included or not.
-          assert(fsRelation.location.inputFiles.count(_.contains(".copy")) === 1)
-          // Verify number of index data files.
-          assert(fsRelation.location.inputFiles.count(_.contains("index_ParquetAppend")) === 4)
-          assert(fsRelation.location.inputFiles.length === 5)
-          p
-      }
-      // Filter Index and Parquet format source file can be handled with 1 LogicalRelation
-      assert(nodes.length === 1)
-      checkAnswer(baseQuery, filter)
-    }
-  }
-
-  test(
-    "Append-only: join index, appended data should be shuffled with indexed columns " +
+    "Append-only: join rule, appended data should be shuffled with indexed columns " +
       "and merged by BucketUnion.") {
-    val df1 = spark.read.parquet(sampleParquetDataLocationAppend)
-    val df2 = spark.read.parquet(sampleParquetDataLocationAppend2)
-=======
-    "Append-only: join rule, appended data should be shuffled with indexed columns " +
-      "and merged by BucketUnion") {
     val df1 = spark.read.format(fileFormat).load(sampleDataFormatAppend)
     val df2 = spark.read.format(fileFormat).load(sampleDataFormatAppend2)
->>>>>>> 306c1fb5
     def joinQuery(): DataFrame = {
       val query = df1.filter(df1("clicks") >= 2000).select(df1("clicks"), df1("query"))
       val query2 = df2.filter(df2("clicks") <= 4000).select(df2("clicks"), df2("Date"))
@@ -231,15 +189,9 @@
   }
 
   test(
-<<<<<<< HEAD
-    "Append-only: filter rule & json format, " +
+    "Append-only: filter rule and non-parquet format," +
       "appended data should be shuffled and merged by Union.") {
-    val df = spark.read.json(sampleJsonDataLocationAppend)
-=======
-    "Append-only: filter rule and non-parquet format," +
-      "appended data should be shuffled and merged by Union") {
     val df = spark.read.format(fileFormat2).load(sampleDataFormat2Append)
->>>>>>> 306c1fb5
     def filterQuery: DataFrame = df.filter(df("clicks") <= 2000).select(df("query"))
     val baseQuery = filterQuery
     val basePlan = baseQuery.queryExecution.optimizedPlan
@@ -312,53 +264,8 @@
     }
   }
 
-<<<<<<< HEAD
-  test(
-    "Delete-only: filter index & parquet format, " +
-      "Hybrid Scan for delete support doesn't work without lineage column.") {
-    val indexConfig = IndexConfig("index_ParquetDelete2", Seq("clicks"), Seq("query"))
-    Seq(
-      ("indexNameWithoutLineage", "false", false),
-      ("indexNameWithLineage", "true", true)) foreach {
-      case (indexName, lineageColumnConfig, transformationExpected) =>
-        withSQLConf(IndexConstants.INDEX_LINEAGE_ENABLED -> lineageColumnConfig) {
-          setupIndexAndChangeData(
-            spark.read.parquet(sampleParquetDataLocationDelete2),
-            indexConfig.copy(indexName = indexName),
-            appendCnt = 0,
-            deleteCnt = 1)
-
-          val df = spark.read.parquet(sampleParquetDataLocationDelete2)
-          def filterQuery: DataFrame =
-            df.filter(df("clicks") <= 2000).select(df("query"))
-          val baseQuery = filterQuery
-          val basePlan = baseQuery.queryExecution.optimizedPlan
-          withSQLConf(
-            "spark.hyperspace.index.hybridscan.enabled" -> "true",
-            "spark.hyperspace.index.hybridscan.delete.enabled" -> "false") {
-            val filter = filterQuery
-            assert(basePlan.equals(filter.queryExecution.optimizedPlan))
-          }
-          withSQLConf(
-            "spark.hyperspace.index.hybridscan.enabled" -> "true",
-            "spark.hyperspace.index.hybridscan.delete.enabled" -> "true") {
-            val filter = filterQuery
-            assert(
-              basePlan
-                .equals(filter.queryExecution.optimizedPlan)
-                .equals(!transformationExpected))
-          }
-        }
-    }
-  }
-
-  test(
-    "Delete-only: filter index & parquet, json format, " +
-      "index relation should have additional filter for deleted files.") {
-=======
-  test("Delete-only: index relation should have additional filter for deleted files") {
+  test("Delete-only: index relation should have additional filter for deleted files.") {
     // Test for both file format
->>>>>>> 306c1fb5
     Seq(
       (sampleDataFormatDelete, "index_ParquetDelete", "parquet"),
       (sampleDataFormat2Delete, "index_JsonDelete", "json")) foreach {
@@ -419,8 +326,7 @@
     }
   }
 
-  test(
-    "Delete-only: join rule, deleted files should be excluded from each index data relation.") {
+  test("Delete-only: join rule, deleted files should be excluded from each index data relation.") {
     val df1 = spark.read.format(fileFormat).load(sampleDataFormatDelete)
     val df2 = spark.read.format(fileFormat).load(sampleDataFormatDelete3)
     def joinQuery(): DataFrame = {
@@ -483,7 +389,7 @@
     }
   }
 
-  test("Delete-only: filter rule, number of delete files threshold") {
+  test("Delete-only: filter rule, number of delete files threshold.") {
     val indexConfig = IndexConfig("index_ParquetDelete2", Seq("clicks"), Seq("query"))
     withSQLConf(IndexConstants.INDEX_LINEAGE_ENABLED -> "true") {
       setupIndexAndChangeData(
@@ -590,7 +496,7 @@
             p
           case _: ShuffleExchangeExec =>
             // Make sure there is no shuffle.
-            fail("ShuffleExchangeExec node found")
+            fail("ShuffleExchangeExec node found.")
         }
 
         assert(execNodes.count(_.isInstanceOf[UnionExec]) === 1)
