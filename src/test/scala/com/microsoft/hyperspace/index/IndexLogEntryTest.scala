/*
 * Copyright (2020) The Hyperspace Project Authors.
 *
 * Licensed under the Apache License, Version 2.0 (the "License");
 * you may not use this file except in compliance with the License.
 * You may obtain a copy of the License at
 *
 * http://www.apache.org/licenses/LICENSE-2.0
 *
 * Unless required by applicable law or agreed to in writing, software
 * distributed under the License is distributed on an "AS IS" BASIS,
 * WITHOUT WARRANTIES OR CONDITIONS OF ANY KIND, either express or implied.
 * See the License for the specific language governing permissions and
 * limitations under the License.
 */

package com.microsoft.hyperspace.index

import org.apache.spark.SparkFunSuite
import org.apache.spark.sql.types.{StringType, StructField, StructType}

import com.microsoft.hyperspace.SparkInvolvedSuite
import com.microsoft.hyperspace.util.JsonUtils

class IndexLogEntryTest extends SparkFunSuite with SparkInvolvedSuite {
  test("IndexLogEntry spec example") {
    val schemaString =
      """{\"type\":\"struct\",
          |\"fields\":[
          |{\"name\":\"RGUID\",\"type\":\"string\",\"nullable\":true,\"metadata\":{}},
          |{\"name\":\"Date\",\"type\":\"string\",\"nullable\":true,\"metadata\":{}}]}
          |""".stripMargin.replaceAll("\r", "").replaceAll("\n", "")

    val jsonString =
      s"""
        |{
        |  "name" : "indexName",
        |  "derivedDataset" : {
        |    "kind" : "CoveringIndex",
        |    "properties" : {
        |      "columns" : {
        |        "indexed" : [ "col1" ],
        |        "included" : [ "col2", "col3" ]
        |      },
        |      "schemaString" : "$schemaString",
        |      "numBuckets" : 200
        |    }
        |  },
        |  "content" : {
        |    "root" : "rootContentPath",
        |    "directories" : [ ]
        |  },
        |  "source" : {
        |    "plan" : {
        |      "kind" : "Spark",
        |      "properties" : {
<<<<<<< HEAD
        |        "rawPlan" : "",
=======
        |        "relations" : [ {
        |          "rootPaths" : [ "rootpath" ],
        |          "options" : { },
        |          "data" : {
        |            "kind" : "HDFS",
        |            "properties" : {
        |              "content" : {
        |                "root" : "",
        |                "directories" : [ {
        |                  "path" : "",
        |                  "files" : [ "f1", "f2" ],
        |                  "fingerprint" : {
        |                    "kind" : "NoOp",
        |                    "properties" : { }
        |                  }
        |                } ]
        |              }
        |            }
        |          },
        |          "dataSchemaJson" : "schema",
        |          "fileFormat" : "type"
        |          } ],
        |        "rawPlan" : null,
        |        "sql" : null,
>>>>>>> 8329071d
        |        "fingerprint" : {
        |          "kind" : "LogicalPlan",
        |          "properties" : {
        |            "signatures" : [ {
        |              "provider" : "provider",
        |              "value" : "signatureValue"
        |            } ]
        |          }
        |        }
        |      }
        |    }
        |  },
        |  "extra" : { },
        |  "version" : "0.1",
        |  "id" : 0,
        |  "state" : "ACTIVE",
        |  "timestamp" : 1578818514080,
        |  "enabled" : true
        |}""".stripMargin

    val schema =
      StructType(Array(StructField("RGUID", StringType), StructField("Date", StringType)))

    val actual = JsonUtils.fromJson[IndexLogEntry](jsonString)

    val expectedSourcePlanProperties = SparkPlan.Properties(
      Seq(
        Relation(
          Seq("rootpath"),
          Hdfs(Hdfs.Properties(
            Content("", Seq(Content.Directory("", Seq("f1", "f2"), NoOpFingerprint()))))),
          "schema",
          "type",
          Map())),
      null,
      null,
      LogicalPlanFingerprint(
        LogicalPlanFingerprint.Properties(Seq(Signature("provider", "signatureValue")))))

    val expected = IndexLogEntry(
      "indexName",
      CoveringIndex(
        CoveringIndex.Properties(
          CoveringIndex.Properties
            .Columns(Seq("col1"), Seq("col2", "col3")),
          schema.json,
          200)),
      Content("rootContentPath", Seq()),
      Source(SparkPlan(expectedSourcePlanProperties)),
      Map())
    expected.state = "ACTIVE"
    expected.timestamp = 1578818514080L

    assert(actual.equals(expected))
  }
}<|MERGE_RESOLUTION|>--- conflicted
+++ resolved
@@ -54,9 +54,6 @@
         |    "plan" : {
         |      "kind" : "Spark",
         |      "properties" : {
-<<<<<<< HEAD
-        |        "rawPlan" : "",
-=======
         |        "relations" : [ {
         |          "rootPaths" : [ "rootpath" ],
         |          "options" : { },
@@ -81,7 +78,6 @@
         |          } ],
         |        "rawPlan" : null,
         |        "sql" : null,
->>>>>>> 8329071d
         |        "fingerprint" : {
         |          "kind" : "LogicalPlan",
         |          "properties" : {
