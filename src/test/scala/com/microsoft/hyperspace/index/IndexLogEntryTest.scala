--- conflicted
+++ resolved
@@ -439,34 +439,6 @@
     FileUtils.deleteDirectory(tempDir.toFile)
   }
 
-<<<<<<< HEAD
-  test("Directory.merge Test: test if merge works as expected.") {
-    // File Structure
-    // testDir/a/f1
-    // testDir/a/f2
-    // testDir/a/b/f3
-    // testDir/a/b/f4
-
-    val tempDir = Files.createDirectories(Paths.get(testDir + "/temp"))
-    val a = Files.createDirectories(Paths.get(tempDir + "/a"))
-    val b = Files.createDirectories(Paths.get(a + "/b"))
-    val f1 = Files.createFile(Paths.get(a + "/f1"))
-    val f2 = Files.createFile(Paths.get(a + "/f2"))
-    val f3 = Files.createFile(Paths.get(b + "/f3"))
-    val f4 = Files.createFile(Paths.get(b + "/f4"))
-
-    val aDirectory = Directory.fromDirectory(toPath(a))
-    val bDirectory = Directory.fromDirectory(toPath(b))
-
-    val expected = Directory.fromLeafFiles(Seq(f1, f2, f3, f4).map(toFileStatus))
-    val actual1 = aDirectory.merge(bDirectory)
-    val actual2 = bDirectory.merge(aDirectory)
-
-    assert(directoryEquals(actual1, expected))
-    assert(directoryEquals(actual2, expected))
-
-    FileUtils.deleteDirectory(tempDir.toFile)
-=======
   test("Directory.merge: test if merge works as expected.") {
     // directory1:
     // a/f1
@@ -624,7 +596,6 @@
 
     assert(ex1.msg.contains("Merging directories with names a and b failed."))
     assert(ex2.msg.contains("Merging directories with names b and a failed."))
->>>>>>> d439ef6e
   }
 
   private def contentEquals(content1: Content, content2: Content): Boolean = {
